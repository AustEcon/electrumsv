"""
# Why DateCreated, DateUpdated and DateDeleted?

This was added with the intent that it can be used to serve as a watermark. As most, if not all of
this data is stored in encrypted lumps, we will need to index it and provide cached overviews of it
that can be quickly loaded to provide a responsive user-interface (presumably).

It should be possible using these dates to quickly ascertain whether the indexed/cached preview
is out of date.

"""
from abc import ABC, abstractmethod
from collections import namedtuple, deque
from io import BytesIO
import json
import queue
import random
import sqlite3
import threading
import time
from typing import Optional, Dict, Set, Iterable, List, Tuple, Union, Any, Callable

import attr
import bitcoinx
from bitcoinx import (
    classify_output_script, P2PKH_Address, P2SH_Address, P2PK_Output, hex_str_to_hash, Script,
    OP_RETURN_Output
)
from electrumsv.networks import Net

from electrumsv.transaction import XPublicKey, XTxInput, NO_SIGNATURE
from .constants import DATABASE_EXT, TxFlags
from .logs import logs
from .transaction import Transaction


__all__ = [
    "MissingRowError", "DataPackingError", "TransactionStore", "TransactionInputStore",
    "TransactionOutputStore", "UTXOCache", "UTXO"
]

def max_sql_variables():
    """Get the maximum number of arguments allowed in a query by the current
    sqlite3 implementation.

    ESV amendment: Report that on CentOS the following error occurs:
       "sqlite3.OperationalError: too many terms in compound SELECT"
    This is another limit, likely lower: SQLITE_LIMIT_COMPOUND_SELECT

    Returns
    -------
    int
        inferred SQLITE_MAX_VARIABLE_NUMBER
    """
    db = sqlite3.connect(':memory:')
    cur = db.cursor()
    cur.execute('CREATE TABLE t (test)')
    low, high = 0, 100000
    while (high - 1) > low:
        guess = (high + low) // 2
        query = 'INSERT INTO t VALUES ' + ','.join(['(?)' for _ in
                                                    range(guess)])
        args = [str(i) for i in range(guess)]
        try:
            cur.execute(query, args)
        except sqlite3.OperationalError as e:
            es = str(e)
            if "too many SQL variables" in es or "too many terms in compound SELECT" in es:
                high = guess
            else:
                raise
        else:
            low = guess
    cur.close()
    db.close()
    return low

# https://stackoverflow.com/a/36788489
MAX_VARS = max_sql_variables()


class DataPackingError(Exception):
    pass


class MissingRowError(Exception):
    pass


class InvalidDataError(Exception):
    pass

class InvalidUpsertError(Exception):
    pass


class MigrationContext(namedtuple("MigrationContextTuple",
        "source_version target_version")):
    pass


TXDATA_VERSION = 1
TXPROOF_VERSION = 1


total_time = 0.0

def tprofiler(func):
    def do_profile(func, args, kw_args):
        global total_time
        n = func.__name__
        logger = logs.get_logger("profiler")
        t0 = time.time()
        o = func(*args, **kw_args)
        t = time.time() - t0
        total_time += t
        logger.debug("%s call=%.4f total=%0.4f", n, t, total_time)
        return o
    return lambda *args, **kw_args: do_profile(func, args, kw_args)


def byte_repr(value):
    if value is None:
        return str(value)
    return f"ByteData({len(value)})"


class WriteDisabledError(Exception):
    pass


WriteCallbackType = Callable[[sqlite3.Connection], None]
CompletionCallbackType = Callable[[], None]

class SqliteWriteDispatcher:
    def __init__(self, db_context: "DatabaseContext") -> None:
        self._db_context = db_context
        self._logger = logs.get_logger(self.__class__.__name__)

        self._writer_queue = queue.Queue()
        self._writer_thread = threading.Thread(target=self._writer_thread_main, daemon=True)
        self._writer_loop_event = threading.Event()
        self._callback_queue = queue.Queue()
        self._callback_thread = threading.Thread(target=self._callback_thread_main, daemon=True)
        self._callback_loop_event = threading.Event()

        self._allow_puts = True
        self._is_alive = True
        self._exit_when_empty = False

        self._writer_thread.start()
        self._callback_thread.start()

    def _writer_thread_main(self) -> None:
        self._db = self._db_context.acquire_connection()

        maximum_batch_size = 10
        write_callbacks: List[WriteCallbackType] = []
        write_callback_backlog: List[WriteCallbackType] = []
        while self._is_alive:
            self._writer_loop_event.set()

            if len(write_callback_backlog):
                assert maximum_batch_size == 1
                write_callbacks = [ write_callback_backlog.pop(0) ]
            else:
                # Block until we have at least one write action. If we already have write
                # actions at this point, it is because we need to retry after a transaction
                # was rolled back.
                try:
                    write_callback: WriteCallbackType = self._writer_queue.get(timeout=0.1)
                except queue.Empty:
                    if self._exit_when_empty:
                        return
                    continue
                write_callbacks = [ write_callback ]

            # Gather the rest of the batch for this transaction.
            while len(write_callbacks) < maximum_batch_size and not self._writer_queue.empty():
                write_callbacks.append(self._writer_queue.get_nowait())

            # Using the connection as a context manager, apply the batch as a transaction.
            completion_callbacks = []
            try:
                with self._db:
                    # We have to force a grouped statement transaction with the explicit 'begin'.
                    self._db.execute('begin')
                    for write_callback in write_callbacks:
                        completion_callback = write_callback(self._db)
                        if completion_callback is not None:
                            completion_callbacks.append(completion_callback)
                # The transaction was successfully committed.
            except sqlite3.IntegrityError as e:
                self._logger.exception("Database write failure", exc_info=e)
                # The transaction was rolled back.
                if maximum_batch_size > 1:
                    self._logger.debug("Retrying with batch size of 1")
                    # We're going to try and reapply the write actions one by one.
                    maximum_batch_size = 1
                    write_callback_backlog = write_callbacks
                # We applied the batch actions one by one. If there was an error with this action
                # then we've logged it, so we can discard it for lack of any other option.
            else:
                if len(write_callbacks) > 1:
                    self._logger.debug("Invoked %d write callbacks", len(write_callbacks))

            for completion_callback in completion_callbacks:
                self._callback_queue.put_nowait(completion_callback)

    def _callback_thread_main(self) -> None:
        while self._is_alive:
            self._callback_loop_event.set()

            # A perpetually blocking get will not get interrupted by CTRL+C.
            try:
                callback: CompletionCallbackType = self._callback_queue.get(timeout=0.1)
            except queue.Empty:
                if self._exit_when_empty:
                    return
                continue

            try:
                callback()
            except Exception as e:
                self._logger.exception("Exception within completion callback", exc_info=e)

    def put(self, write_callback: Optional[WriteCallbackType]=None) -> None:
        # If the writer is closed, then it is expected the caller should have made sure that
        # no more puts will be made, and the error will only be raised if something puts to
        # flag that it is wrong.
        if not self._allow_puts:
            raise WriteDisabledError()

        self._writer_queue.put_nowait(write_callback)

    def stop(self) -> None:
        if self._exit_when_empty:
            return

        self._allow_puts = False
        self._exit_when_empty = True

        # Wait for both threads to exit.
        self._writer_loop_event.wait()
        self._writer_thread.join()
        self._db_context.release_connection(self._db)
        self._db = None
        self._callback_loop_event.wait()
        self._callback_thread.join()

        self._is_alive = False

    def is_stopped(self) -> bool:
        return not self._is_alive


class DatabaseContext:
    def __init__(self, wallet_path: str) -> None:
        if not wallet_path.endswith(DATABASE_EXT):
            wallet_path += DATABASE_EXT
        self._db_path = wallet_path
        self._connections = []

        self._write_dispatcher = SqliteWriteDispatcher(self)

    def acquire_connection(self) -> sqlite3.Connection:
        connection = sqlite3.connect(self._db_path, check_same_thread=False,
            isolation_level=None)
        self._connections.append(connection)
        return connection

    def release_connection(self, connection: sqlite3.Connection) -> None:
        self._connections.remove(connection)
        connection.close()

    def queue_write(self, write_callback: WriteCallbackType) -> None:
        self._write_dispatcher.put(write_callback)

    def close(self) -> None:
        self._write_dispatcher.stop()
        assert self.is_closed()

    def is_closed(self) -> bool:
        return len(self._connections) == 0 and self._write_dispatcher.is_stopped()



class BaseWalletStore:
    _table_name = None

    def __init__(self, table_name: str, db_context: DatabaseContext, aeskey: Optional[bytes],
            group_id: Optional[int]=None,
            migration_context: Optional[MigrationContext]=None) -> None:
        self.set_aeskey(aeskey)

        self._group_id = group_id
        self._db_context = db_context
        self._db = db_context.acquire_connection()

        self._set_table_name(table_name)

        # These are the sole allowed writes outside of the write dispatcher.
        if migration_context is not None:
            self._db_migrate(self._db, migration_context)
        else:
            self._db_create(self._db)
        self._db.commit()

    def close(self):
        if self._aes_key is None:
            del self._decrypt
            del self._encrypt
        self._db_context.release_connection(self._db)
        self._db = None

    def set_aeskey(self, aeskey: Optional[bytes]) -> None:
        if aeskey is None:
            self._aes_key = None
            self._aes_iv = None

            self._encrypt = self._encrypt_nop
            self._decrypt = self._encrypt_nop
        else:
            self._aes_key = aeskey[:16]
            self._aes_iv = aeskey[16:]

    def _set_table_name(self, table_name: str) -> None:
        self._table_name = table_name

    def get_table_name(self) -> str:
        return self._table_name

    def _db_create(self, db: sqlite3.Connection) -> None:
        pass

    def _db_migrate(self, db: sqlite3.Connection, context: MigrationContext) -> None:
        pass

    def _get_column_types(self, db: sqlite3.Connection, table_name: str) -> Dict[str, Any]:
        column_types = {}
        for row in db.execute(f"PRAGMA table_info({table_name});"):
            _discard, column_name, column_type, _discard, _discard, _discard = row
            column_types[column_name] = column_type
        return column_types

    def _get_current_timestamp(self):
        "Get the current timestamp in a form suitable for database column storage."
        return int(time.time())

    def _encrypt_nop(self, value: bytes) -> bytes:
        return value

    def _encrypt(self, value: bytes) -> bytes:
        return bitcoinx.aes.aes_encrypt_with_iv(self._aes_key, self._aes_iv, value)

    def _decrypt(self, value: bytes) -> bytes:
        return bitcoinx.aes.aes_decrypt_with_iv(self._aes_key, self._aes_iv, value)

    def _encrypt_hex(self, value: str) -> bytes:
        return self._encrypt(bytes.fromhex(value))

    def _decrypt_hex(self, value: bytes) -> str:
        return self._decrypt(value).hex()

    def execute_unsafe(self, query: str, *params: Iterable[Any]) -> Any:
        self._db.execute(query, params)
        self._db.commit()


class StringKeyMixin:
    def _encode_key(self, key: str) -> bytes:
        return super()._encode_key(key.encode())

    def _decode_key(self, key_data: bytes) -> str:
        key_bytes = super()._decode_key(key_data)
        return key_bytes.decode('utf-8')


class HexKeyMixin:
    def _encode_key(self, key: str) -> bytes:
        key_bytes = bytes.fromhex(key)
        return super()._encode_key(key_bytes)

    def _decode_key(self, key_data: bytes) -> str:
        key_bytes = super()._decode_key(key_data)
        return key_bytes.hex()


class EncryptedKeyMixin:
    def _encode_key(self, key_bytes: bytes) -> bytes:
        return self._encrypt(key_bytes)

    def _decode_key(self, key_data: bytes) -> bytes:
        return self._decrypt(key_data)


class GenericKeyValueStore(BaseWalletStore):
    def __init__(self, table_name: str, db_context: DatabaseContext, aeskey: Optional[bytes],
            group_id: int, migration_context: Optional[MigrationContext]=None) -> None:
        self._logger = logs.get_logger(f"{table_name}-store")

        super().__init__(table_name, db_context, aeskey, group_id, migration_context)

    def has_unique_keys(self) -> bool:
        return True

    def _set_table_name(self, table_name: str) -> None:
        super()._set_table_name(table_name)

        # NOTE(rt12): The unique constraint is required for the upsert to work.
        self._CREATE_TABLE_SQL = ("CREATE TABLE IF NOT EXISTS "+ table_name +" ("+
                "Key BLOB,"+
                "GroupId INT DEFAULT 0,"+
                "ByteData BLOB,"+
                "DateCreated INTEGER,"+
                "DateUpdated INTEGER,"+
                "DateDeleted INTEGER DEFAULT NULL"+
            ")")
        self._CREATE_INDEX_SQL = ("CREATE UNIQUE INDEX IF NOT EXISTS idx_"+ table_name +"_unique "+
            "ON "+ table_name +"(Key, GroupId)")
        self._CREATE_SQL = ("INSERT INTO "+ table_name +" "+
            "(GroupId, Key, ByteData, DateCreated, DateUpdated) VALUES (?, ?, ?, ?, ?)")
        self._READ_SQL = ("SELECT ByteData FROM "+ table_name +" "+
            "WHERE GroupID=? AND DateDeleted IS NULL AND Key=?")
        self._READ_ALL_SQL = ("SELECT Key, ByteData FROM "+ table_name +" "+
            "WHERE GroupID=? AND DateDeleted IS NULL")
        self._READ_ROW_SQL = ("SELECT ByteData, DateCreated, DateUpdated, DateDeleted "+
            "FROM "+ table_name +" "+
            "WHERE GroupId=? AND Key=?")
        self._UPDATE_SQL = ("UPDATE "+ table_name +" SET ByteData=?, DateUpdated=? "+
            "WHERE GroupId=? AND DateDeleted IS NULL AND Key=?")
        self._UPSERT_SQL = (self._CREATE_SQL +" ON CONFLICT(Key, GroupId) DO UPDATE "+
            "SET ByteData=excluded.ByteData, DateUpdated=excluded.DateUpdated")
        self._DELETE_SQL = ("UPDATE "+ table_name +" SET DateDeleted=? "+
            "WHERE GroupId=? AND DateDeleted IS NULL AND Key=?")
        self._DELETE_VALUE_SQL = ("UPDATE "+ table_name +" SET DateDeleted=? "+
            "WHERE GroupId=? AND DateDeleted IS NULL AND Key=? AND ByteData=?")

    def _db_create(self, db: sqlite3.Connection) -> None:
        db.execute(self._CREATE_TABLE_SQL)
        if self.has_unique_keys():
            db.execute(self._CREATE_INDEX_SQL)

    def _db_migrate(self, db: sqlite3.Connection, context: MigrationContext) -> None:
        if context.source_version == 18 and context.target_version == 19:
            # The creation version is always the latest, so this will be duplicated outside of
            # a migration that starts from 18.
            column_types = self._get_column_types(db, self.get_table_name())
            if "GroupId" not in column_types:
                # Scope of migration is move from single keystore wallet to parent wallet concept.
                db.execute(
                    f"ALTER TABLE {self.get_table_name()} ADD COLUMN GroupId INTEGER DEFAULT 0")
                self._logger.debug(
                    f"_db_migrate: added 'GroupId' column to '{self.get_table_name()}' table")
        elif context.source_version == 20 and context.target_version == 21:
            if self.has_unique_keys():
                db.execute(self._CREATE_INDEX_SQL)
        else:
            raise Exception("Asked to migrate unexpected versions", context)

    @tprofiler
    def add(self, key: str, value: bytes,
            completion_callback: Optional[CompletionCallbackType]=None) -> None:
        self._add_many([ (key, value) ], completion_callback=completion_callback)

    @tprofiler
    def add_many(self, entries: Iterable[Tuple[str, bytes]],
            completion_callback: Optional[CompletionCallbackType]=None) -> None:
        self._add_many(entries, completion_callback)

    def _add_many(self, entries: Iterable[Tuple[str, bytes]],
            completion_callback: Optional[CompletionCallbackType]=None) -> None:
        timestamp = self._get_current_timestamp()
        datas = []
        for key, value in entries:
            assert type(value) is bytes, f"bad value {value}"
            datas.append([ self._group_id, self._encrypt_key(key), self._encrypt(value),
                timestamp, timestamp])

        def _write(db: sqlite3.Connection) -> None:
            self._logger.debug("add_many '%s'", list(t[0] for t in entries))
            db.executemany(self._CREATE_SQL, datas)
            return completion_callback

        self._db_context.queue_write(_write)

    @tprofiler
    def get_value(self, key: str) -> Optional[bytes]:
        ekey = self._encrypt_key(key)
        cursor = self._db.execute(self._READ_SQL, [self._group_id, ekey])
        row = cursor.fetchone()
        if row is not None:
            return self._decrypt(row[0])
        return None

    @tprofiler
    def get_many_values(self, keys: Iterable[str]) -> List[Tuple[str, bytes]]:
        query = self._READ_ALL_SQL
        params = [ self._group_id ]

        results = []
        def _collect_results(cursor, results):
            rows = cursor.fetchall()
            cursor.close()
            for row in rows:
                key = self._decrypt_key(row[0])
                bytedata = self._decrypt(row[1])
                results.append((key, bytedata))

        ekeys = [ self._encrypt_key(key) for key in keys ]
        batch_size = MAX_VARS - len(params)
        while len(ekeys):
            batch_ekeys = ekeys[:batch_size]
            batch_query = (query +
                " AND Key IN ({0})".format(",".join("?" for k in batch_ekeys)))
            cursor = self._db.execute(batch_query, params + batch_ekeys)
            _collect_results(cursor, results)
            ekeys = ekeys[batch_size:]

        return results

    @tprofiler
    def get_all(self) -> Optional[bytes]:
        cursor = self._db.execute(self._READ_ALL_SQL, [ self._group_id ])
        return [ (self._decrypt_key(row[0]), self._decrypt(row[1])) for row in cursor.fetchall() ]

    @tprofiler
    def get_values(self, key: str) -> List[bytes]:
        ekey = self._encrypt_key(key)
        cursor = self._db.execute(self._READ_SQL, [self._group_id, ekey])
        return [ self._decrypt(row[0]) for row in cursor.fetchall() ]

    @tprofiler
    def get_row(self, key: str) -> Optional[Tuple[bytes, int, int, int]]:
        ekey = self._encrypt_key(key)
        cursor = self._db.execute(self._READ_ROW_SQL, [self._group_id, ekey])
        row = cursor.fetchone()
        if row is not None:
            return (self._decrypt(row[0]), row[1], row[2], row[3])
        return None

    @tprofiler
    def upsert(self, key: str, value: bytes,
            completion_callback: Optional[CompletionCallbackType]=None) -> None:
        if not self.has_unique_keys():
            raise InvalidUpsertError(key)

        # Some operating systems like Linux effectively lock the sqlite version to something
        # very old, like 3.11.0.
        if sqlite3.sqlite_version_info > (3, 24, 0):
            assert type(value) is bytes
            ekey = self._encrypt_key(key)
            evalue = self._encrypt(value)
            timestamp = self._get_current_timestamp()

            def _write(db: sqlite3.Connection) -> None:
                self._logger.debug("upsert '%s'", key)
                db.execute(self._UPSERT_SQL,
                    [self._group_id, ekey, evalue, timestamp, timestamp])
                return completion_callback

            self._db_context.queue_write(_write)
        else:
            assert self.has_unique_keys()

            # We expect higher-level usageto  prevent overlapping reads and writes.
            if self.get_value(key) is None:
                self._add_many([ (key, value) ], completion_callback=completion_callback)
            else:
                self._update(key, value, completion_callback=completion_callback)

    @tprofiler
    def update(self, key: str, value: bytes,
            completion_callback: Optional[CompletionCallbackType]=None) -> None:
        self._update(key, value, completion_callback)

    def _update(self, key: str, value: bytes,
            completion_callback: Optional[CompletionCallbackType]=None) -> None:
        assert type(value) is bytes
        ekey = self._encrypt_key(key)
        evalue = self._encrypt(value)
        timestamp = self._get_current_timestamp()

        def _write(db: sqlite3.Connection) -> None:
            self._logger.debug("updated '%s'", key)
            db.execute(self._UPDATE_SQL, [evalue, timestamp, self._group_id, ekey])
            return completion_callback

        self._db_context.queue_write(_write)

    @tprofiler
    def update_many(self, entries: Iterable[Tuple[str, bytes]],
            completion_callback: Optional[CompletionCallbackType]=None) -> None:
        timestamp = self._get_current_timestamp()
        datas = []
        for key, value in entries:
            assert type(value) is bytes
            datas.append(
                [ self._encrypt(value), timestamp, self._group_id, self._encrypt_key(key) ])

        def _write(db: sqlite3.Connection) -> None:
            self._logger.debug("update_many '%s'", list(t[0] for t in entries))
            db.executemany(self._UPDATE_SQL, datas)
            return completion_callback

        self._db_context.queue_write(_write)

    @tprofiler
    def delete(self, key: str,
            completion_callback: Optional[CompletionCallbackType]=None) -> None:
        ekey = self._encrypt_key(key)
        timestamp = self._get_current_timestamp()

        def _write(db: sqlite3.Connection) -> None:
            self._logger.debug("deleted '%s'", key)
            db.execute(self._DELETE_SQL, [timestamp, self._group_id, ekey])
            return completion_callback

        self._db_context.queue_write(_write)

    @tprofiler
    def delete_value(self, key: str, value: bytes,
            completion_callback: Optional[CompletionCallbackType]=None) -> None:
        ekey = self._encrypt_key(key)
        evalue = self._encrypt(value)
        timestamp = self._get_current_timestamp()

        def _write(db: sqlite3.Connection) -> None:
            self._logger.debug("deleted value for '%s'", key)
            db.execute(self._DELETE_VALUE_SQL, [timestamp, self._group_id, ekey, evalue])
            return completion_callback

        self._db_context.queue_write(_write)

    @tprofiler
    def delete_values(self, entries: Iterable[Tuple[str, bytes]],
            completion_callback: Optional[CompletionCallbackType]=None) -> None:
        timestamp = self._get_current_timestamp()
        datas = []
        for key, value in entries:
            ekey = self._encrypt_key(key)
            evalue = self._encrypt(value)
            datas.append((timestamp, self._group_id, ekey, evalue))

        def _write(db: sqlite3.Connection) -> None:
            self._logger.debug("deleted values for '%s'", [ v[0] for v in entries ])
            db.executemany(self._DELETE_VALUE_SQL, datas)
            return completion_callback

        self._db_context.queue_write(_write)

    def _delete_duplicates(self) -> None:
        self.execute_unsafe(f"""
        DELETE FROM {self.get_table_name()}
        WHERE rowid NOT IN (
            SELECT MIN(rowid)
            FROM {self.get_table_name()}
            WHERE GroupId=?
            GROUP BY Key, ByteData
        ) AND GroupId=?
        """, self._group_id, self._group_id)

    def _encrypt_key(self, key: str) -> bytes:
        return self._encode_key(key)

    def _decrypt_key(self, key_data: bytes) -> str:
        return self._decode_key(key_data)

    def _encode_key(self, key: Any) -> bytes:
        assert type(key) is bytes
        return key

    def _decode_key(self, key_data: bytes) -> Any:
        return key_data


class JSONKeyValueStore(StringKeyMixin, GenericKeyValueStore):
    def get(self, key: str, value: Any=None) -> Any:
        db_value = self.get_value(key)
        return value if db_value is None else json.loads(db_value)

    def set(self, key: str, value: Any,
            completion_callback: Optional[CompletionCallbackType]=None) -> None:
        if type(value) is not bytes:
            value = json.dumps(value).encode()

        self.upsert(key, value, completion_callback=completion_callback)


StoreObject = Union[list, dict]

class ObjectKeyValueStore(GenericKeyValueStore):
    def _encrypt_key(self, value: str) -> bytes:
        return self._encrypt(value.encode())

    def _decrypt_key(self, value: bytes) -> str:
        return self._decrypt(value).decode()

    def _pack_value(self, value: StoreObject) -> bytes:
        return json.dumps(value).encode()

    def _unpack_value(self, value: bytes) -> StoreObject:
        return json.loads(value.decode())

    def add(self, key: str, value: StoreObject,
            completion_callback: Optional[CompletionCallbackType]=None) -> None:
        super().add(key, self._pack_value(value), completion_callback=completion_callback)

    def add_many(self, entries: List[Tuple[str, StoreObject]],
            completion_callback: Optional[CompletionCallbackType]=None) -> None:
        entries = [ (k, self._pack_value(v)) for (k, v) in entries ]
        super().add_many(entries, completion_callback=completion_callback)

    def get_value(self, key: str) -> Optional[StoreObject]:
        byte_value = super().get_value(key)
        return self._unpack_value(byte_value) if byte_value is not None else None

    def get_all(self) -> List[StoreObject]:
        return [ (k, self._unpack_value(v)) for (k, v) in super().get_all() ]

    def get_values(self, key: str) -> List[StoreObject]:
        raise NotImplementedError

    def get_row(self, key: str) -> Optional[Tuple[StoreObject, int, int, int]]:
        row = super().get_row(key)
        if row is not None:
            return self._unpack_value(row[0]), row[1], row[2], row[3]
        return None

    def set(self, key: str, value: StoreObject,
            completion_callback: Optional[CompletionCallbackType]=None) -> None:
        super().upsert(key, self._pack_value(value), completion_callback=completion_callback)

    def update(self, key: str, value: StoreObject,
            completion_callback: Optional[CompletionCallbackType]=None) -> None:
        super().update(key, self._pack_value(value), completion_callback=completion_callback)

    def delete_value(self, key: str, value: StoreObject,
            completion_callback: Optional[CompletionCallbackType]=None) -> None:
        super().delete_value(key, self._pack_value(value), completion_callback=completion_callback)


class AbstractTransactionXput(ABC):
    @abstractmethod
    def add_entries(self, entries: Iterable[Tuple[str, tuple]]) -> None:
        raise NotImplementedError

    @abstractmethod
    def get_entries(self, tx_id: str) -> List[tuple]:
        raise NotImplementedError

    @abstractmethod
    def get_all_entries(self) -> Dict[str, List[tuple]]:
        raise NotImplementedError

    @abstractmethod
    def delete_entries(self, entries: Iterable[Tuple[str, tuple]]) -> None:
        raise NotImplementedError


class DBTxInput(namedtuple("DBTxInputTuple", "address_string prevout_tx_hash prev_idx amount")):
    pass


class TransactionInputStore(HexKeyMixin, EncryptedKeyMixin, GenericKeyValueStore,
        AbstractTransactionXput):
    def __init__(self, db_context: DatabaseContext, aeskey: Optional[bytes],
            group_id: int, migration_context: Optional[MigrationContext]=None) -> None:
        super().__init__("TransactionInputs", db_context, aeskey, group_id, migration_context)

    def has_unique_keys(self) -> bool:
        return False

    @staticmethod
    def _pack_value(txin: DBTxInput) -> bytes:
        raw = bitcoinx.pack_varint(1)
        raw += bitcoinx.pack_varbytes(txin.address_string.encode())
        raw += bitcoinx.pack_varbytes(txin.prevout_tx_hash.encode())
        raw += bitcoinx.pack_varint(txin.prev_idx)
        raw += bitcoinx.pack_varint(txin.amount)
        return raw

    @staticmethod
    def _unpack_value(raw: bytes) -> DBTxInput:
        io = BytesIO(raw)
        pack_version = bitcoinx.read_varint(io.read)
        if pack_version == 1:
            address_string = bitcoinx.read_varbytes(io.read).decode()
            prevout_tx_hash = bitcoinx.read_varbytes(io.read).decode()
            prev_idx = bitcoinx.read_varint(io.read)
            amount = bitcoinx.read_varint(io.read)
            return DBTxInput(address_string, prevout_tx_hash, prev_idx, amount)
        raise DataPackingError(f"Unhandled packing format {pack_version}")

    def add_entries(self, entries: Iterable[Tuple[str, DBTxInput]],
            completion_callback: Optional[CompletionCallbackType]=None) -> None:
        super().add_many([ (key, self._pack_value(value)) for (key, value) in entries ],
            completion_callback=completion_callback)

    def get_entries(self, tx_id: str) -> List[DBTxInput]:
        values = super().get_values(tx_id)
        for i, value in enumerate(values):
            values[i] = self._unpack_value(value)
        return values

    def get_all_entries(self) -> Dict[str, List[DBTxInput]]:
        d = {}
        for key, value in super().get_all():
            l = d.setdefault(key, [])
            l.append(self._unpack_value(value))
        return d

    def delete_entries(self, entries: Iterable[Tuple[str, DBTxInput]],
            completion_callback: Optional[CompletionCallbackType]=None) -> None:
        super().delete_values([ (tx_id, self._pack_value(txin)) for (tx_id, txin) in entries ],
            completion_callback=completion_callback)


class DBTxOutput(namedtuple("DBTxOutputTuple", "address_string out_tx_n amount is_coinbase")):
    pass


class TransactionOutputStore(HexKeyMixin, EncryptedKeyMixin, GenericKeyValueStore,
        AbstractTransactionXput):
    def __init__(self, db_context: DatabaseContext, aeskey: Optional[bytes],
            group_id: int, migration_context: Optional[MigrationContext]=None) -> None:
        super().__init__("TransactionOutputs", db_context, aeskey, group_id, migration_context)

    def has_unique_keys(self) -> bool:
        return False

    @staticmethod
    def _pack_value(txout: DBTxOutput) -> bytes:
        raw = bitcoinx.pack_varint(1)
        raw += bitcoinx.pack_varbytes(txout.address_string.encode())
        raw += bitcoinx.pack_varint(txout.out_tx_n)
        raw += bitcoinx.pack_varint(txout.amount)
        raw += bitcoinx.pack_varint(int(txout.is_coinbase))
        return raw

    @staticmethod
    def _unpack_value(raw: bytes) -> DBTxOutput:
        io = BytesIO(raw)
        pack_version = bitcoinx.read_varint(io.read)
        if pack_version == 1:
            address_string = bitcoinx.read_varbytes(io.read).decode()
            out_tx_n = bitcoinx.read_varint(io.read)
            amount = bitcoinx.read_varint(io.read)
            is_coinbase = bool(bitcoinx.read_varint(io.read))
            return DBTxOutput(address_string, out_tx_n, amount, is_coinbase)
        raise DataPackingError(f"Unhandled packing format {pack_version}")

    def add_entries(self, entries: Iterable[Tuple[str, DBTxOutput]],
            completion_callback: Optional[CompletionCallbackType]=None) -> None:
        super().add_many([ (key, self._pack_value(value)) for (key, value) in entries ],
            completion_callback=completion_callback)

    def get_entries(self, tx_hash: str) -> List[DBTxOutput]:
        values = super().get_values(tx_hash)
        for i, value in enumerate(values):
            values[i] = self._unpack_value(value)
        return values

    def get_all_entries(self) -> Dict[str, List[DBTxOutput]]:
        d = {}
        for key, value in super().get_all():
            l = d.setdefault(key, [])
            l.append(self._unpack_value(value))
        return d

    def delete_entries(self, entries: Iterable[Tuple[str, DBTxOutput]],
            completion_callback: Optional[CompletionCallbackType]=None) -> None:
        super().delete_values([ (tx_id, self._pack_value(txout)) for (tx_id, txout) in entries ],
            completion_callback=completion_callback)


class TxData(namedtuple("TxDataTuple", "height timestamp position fee")):
    def __repr__(self):
        return (f"TxData(height={self.height},timestamp={self.timestamp}," +
                f"position={self.position},fee={self.fee})")

# namedtuple defaults do not get added until 3.7, and are not available in 3.6, so we set them
# indirectly to be compatible by both.
TxData.__new__.__defaults__ = (None, None, None, None)


class TxProof(namedtuple("TxProofTuple", "position branch")):
    pass


class TransactionStore(BaseWalletStore):
    """
    We store transactions for two cases currently:
    - Received transactions (IsPending=0) which have come in over the P2P network. These are
      solely those related to the user's inputs, outputs and pruned transactions.
    - Pending transactions (IsPending=1), which have been constructed and designated in play,
      but not broadcast to the P2P network by the user, nor broadcast to the P2P network by anyone
      they might have been given to. The persisted existence of these are considered to freeze the
      coins they have in their inputs.

    These transactions must be the user's own transactions relating to their own inputs and
    outputs.
    """

    def __init__(self, db_context: DatabaseContext, aeskey: Optional[bytes], group_id: int,
            migration_context: Optional[MigrationContext]=None) -> None:
        self._logger = logs.get_logger("tx-store")

        super().__init__("Transactions", db_context, aeskey, group_id, migration_context)

    def _db_create(self, db) -> None:
        db.execute(
            "CREATE TABLE IF NOT EXISTS Transactions ("+
                "GroupId INTEGER DEFAULT 0,"+
                "Key BLOB, "+
                "Flags INTEGER,"
                "MetaData BLOB,"+
                "ByteData BLOB,"+
                "ProofData BLOB,"+
                "DateCreated INTEGER,"+
                "DateUpdated INTEGER,"+
                "DateDeleted INTEGER DEFAULT NULL,"+
                "UNIQUE(Key,DateDeleted))")

    def _db_migrate(self, db: sqlite3.Connection, context: MigrationContext) -> None:
        if context.source_version == 18 and context.target_version == 19:
            # The creation version is always the latest, so this will be duplicated outside of
            # a migration that starts from 18.
            column_types = self._get_column_types(db, "Transactions")
            if "GroupId" not in column_types:
                # Scope of migration is move from single keystore wallet to parent wallet concept.
                db.execute("ALTER TABLE Transactions ADD COLUMN GroupId INTEGER DEFAULT 0")
                self._logger.debug(f"_db_migrate: added 'GroupId' column to 'Transactions' table")
        else:
            raise Exception("Asked to migrate unexpected versions", context)

    # Version 1: Serialised direct values (or dummy random values).
    # Version 2: Serialised direct values (or dummy random values).
    #            Exception is height which ranges from -1 and has to be shifted up.

    @staticmethod
    def _pack_data(data: TxData, flags: int) -> bytes:
        flags &= ~TxFlags.METADATA_FIELD_MASK
        if data.height is not None:
            flags |= TxFlags.HasHeight
        if data.fee is not None:
            flags |= TxFlags.HasFee
        if data.position is not None:
            flags |= TxFlags.HasPosition
        if data.timestamp is not None:
            flags |= TxFlags.HasTimestamp

        # Why put random dummy values in? Why not?
        raw = bitcoinx.pack_varint(2)
        # Height can range from -1 and above, but varints range from 0 and above.
        raw += bitcoinx.pack_varint((data.height + 1) if flags & TxFlags.HasHeight
                                    else random.randint(1000, 100000))
        raw += bitcoinx.pack_varint(data.fee if flags & TxFlags.HasFee
                                    else random.randint(100, 2000))
        raw += bitcoinx.pack_varint(data.position if flags & TxFlags.HasPosition
                                    else random.randint(2, 2000))
        raw += bitcoinx.pack_varint(data.timestamp if flags & TxFlags.HasTimestamp
                                    else random.randint(1554000000, 1556000000))
        return raw, flags

    @staticmethod
    def _unpack_data(raw: bytes, flags: int) -> TxData:
        io = BytesIO(raw)
        pack_version = bitcoinx.read_varint(io.read)
        if pack_version == 1 or pack_version == 2:
            kwargs = {}
            for kw, mask in (
                    ('height', TxFlags.HasHeight),
                    ('fee', TxFlags.HasFee),
                    ('position', TxFlags.HasPosition),
                    ('timestamp', TxFlags.HasTimestamp)):
                value = bitcoinx.read_varint(io.read)
                if pack_version == 2 and mask == TxFlags.HasHeight:
                    value -= 1
                kwargs[kw] = value if (flags & mask) == mask else None
            return TxData(**kwargs)
        raise DataPackingError(f"Unhandled packing format {pack_version}")

    @staticmethod
    def _pack_proof(proof: TxProof) -> bytes:
        raw = bitcoinx.pack_varint(1)
        raw += bitcoinx.pack_varint(proof.position)
        raw += bitcoinx.pack_varint(len(proof.branch))
        for hash in proof.branch:
            raw += bitcoinx.pack_varbytes(hash)
        return raw

    @staticmethod
    def _unpack_proof(raw: bytes) -> TxProof:
        io = BytesIO(raw)
        pack_version = bitcoinx.read_varint(io.read)
        if pack_version == 1:
            position = bitcoinx.read_varint(io.read)
            branch_count = bitcoinx.read_varint(io.read)
            merkle_branch = [ bitcoinx.read_varbytes(io.read) for i in range(branch_count) ]
            return TxProof(position, merkle_branch)
        raise DataPackingError(f"Unhandled packing format {pack_version}")

    @staticmethod
    def _flag_clause(flags: Optional[int], mask: Optional[int]) -> Tuple[str, Tuple]:
        if flags is None:
            if mask is None:
                return "", []
            return "(flags & ?) != 0", [mask]

        if mask is None:
            return "(flags & ?) != 0", [flags]

        return "(flags & ?) == ?", [mask, flags]

    @tprofiler
    def has(self, tx_id: str) -> bool:
        etx_id = self._encrypt_hex(tx_id)
        cursor = self._db.execute("SELECT EXISTS(SELECT 1 FROM Transactions "+
            "WHERE GroupId=? AND Key=? AND DateDeleted IS NULL)", [self._group_id, etx_id])
        row = cursor.fetchone()
        return row[0] == 1

    @tprofiler
    def get_flags(self, tx_id: str) -> Optional[int]:
        etx_id = self._encrypt_hex(tx_id)
        cursor = self._db.execute(
            "SELECT Flags FROM Transactions "+
            "WHERE GroupId=? AND Key=? AND DateDeleted IS NULL", [self._group_id, etx_id])
        row = cursor.fetchone()
        return row[0] if row is not None else None

    @tprofiler
    def get(self, tx_id: str, flags: Optional[int]=None,
            mask: Optional[int]=None) -> Optional[Tuple[TxData, Optional[bytes], int]]:
        etx_id = self._encrypt_hex(tx_id)
        clause, params = self._flag_clause(flags, mask)
        query = ("SELECT MetaData, ByteData, Flags FROM Transactions "+
            "WHERE GroupId=? AND Key=? AND DateDeleted IS NULL")
        if clause:
            query += " AND "+ clause
        cursor = self._db.execute(query, [self._group_id, etx_id] + params)
        row = cursor.fetchone()
        if row is not None:
            bytedata = self._decrypt(row[1]) if row[1] is not None else None
            return self._unpack_data(self._decrypt(row[0]), row[2]), bytedata, row[2]
        return None

    @tprofiler
    def get_many(self, flags: Optional[int]=None, mask: Optional[int]=None,
            tx_ids: Optional[Iterable[str]]=None) -> List[Tuple[str, TxData, Optional[bytes], int]]:
        query = ("SELECT Key, MetaData, ByteData, Flags FROM Transactions "+
            "WHERE GroupId=? AND DateDeleted IS NULL")
        params = [ self._group_id ]
        clause, extra_params = self._flag_clause(flags, mask)
        if clause:
            query += " AND "+ clause
            params.extend(extra_params)

        results = []
        def _collect_results(cursor, results):
            rows = cursor.fetchall()
            cursor.close()
            for row in rows:
                tx_id = self._decrypt_hex(row[0])
                bytedata = self._decrypt(row[2]) if row[2] is not None else None
                data = self._unpack_data(self._decrypt(row[1]), row[3])
                results.append((tx_id, data, bytedata, row[3]))

        if tx_ids is not None and len(tx_ids):
            etx_ids = [ self._encrypt_hex(tx_id) for tx_id in tx_ids ]

            batch_size = MAX_VARS - len(params)
            while len(etx_ids):
                batch_etx_ids = etx_ids[:batch_size]
                batch_query = (query +
                    " AND Key IN ({0})".format(",".join("?" for k in batch_etx_ids)))
                cursor = self._db.execute(batch_query, params + batch_etx_ids)
                _collect_results(cursor, results)
                etx_ids = etx_ids[batch_size:]
        else:
            cursor = self._db.execute(query, params)
            _collect_results(cursor, results)
        return results

    @tprofiler
    def get_metadata(self, tx_id: str, flags: Optional[int]=None,
            mask: Optional[int]=None) -> Optional[Tuple[TxData, int]]:
        etx_id = self._encrypt_hex(tx_id)
        clause, params = self._flag_clause(flags, mask)
        query = ("SELECT MetaData, Flags FROM Transactions "+
            "WHERE GroupId=? AND Key=? AND DateDeleted IS NULL")
        if clause:
            query += " AND "+ clause
        cursor = self._db.execute(query, [self._group_id, etx_id] + params)
        row = cursor.fetchone()
        if row is not None:
            return self._unpack_data(self._decrypt(row[0]), row[1]), row[1]
        return None

    @tprofiler
    def get_metadata_many(self, flags: Optional[int]=None, mask: Optional[int]=None,
            tx_ids: Optional[Iterable[str]]=None) -> List[Tuple[str, TxData, int]]:
        query = ("SELECT Key, MetaData, Flags FROM Transactions "+
            "WHERE GroupId=? AND DateDeleted IS NULL")
        params = [ self._group_id ]
        clause, extra_params = self._flag_clause(flags, mask)
        if clause:
            query += " AND "+ clause
            params.extend(extra_params)

        results = []
        def _collect_results(cursor, results):
            rows = cursor.fetchall()
            cursor.close()
            for row in rows:
                tx_id = self._decrypt_hex(row[0])
                data = self._unpack_data(self._decrypt(row[1]), row[2])
                results.append((tx_id, data, row[2]))

        if tx_ids is not None and len(tx_ids):
            etx_ids = [ self._encrypt_hex(tx_id) for tx_id in tx_ids ]

            batch_size = MAX_VARS - len(params)
            while len(etx_ids):
                batch_etx_ids = etx_ids[:batch_size]
                batch_params = params + batch_etx_ids
                batch_query = (query +
                    " AND Key IN ({0})".format(",".join("?" for k in batch_etx_ids)))
                cursor = self._db.execute(batch_query, batch_params)
                _collect_results(cursor, results)
                etx_ids = etx_ids[batch_size:]
        else:
            cursor = self._db.execute(query, params)
            _collect_results(cursor, results)
        return results

    @tprofiler
    def get_proof(self, tx_id: str) -> Optional[TxProof]:
        etx_id = self._encrypt_hex(tx_id)
        cursor = self._db.execute(
            "SELECT ProofData FROM Transactions "+
            "WHERE GroupId=? AND DateDeleted is NULL AND Key=?", [self._group_id, etx_id])
        row = cursor.fetchone()
        if row is None:
            raise MissingRowError(tx_id)
        if row[0] is None:
            return None
        raw = self._decrypt(row[0])
        return self._unpack_proof(raw)

    @tprofiler
    def get_ids(self, flags: Optional[int]=None,
            mask: Optional[int]=None) -> Set[str]:
        query = "SELECT Key FROM Transactions WHERE GroupId=? AND DateDeleted IS NULL"
        clause, params = self._flag_clause(flags, mask)
        if clause:
            query += " AND "+ clause
        results = []
        for t in self._db.execute(query, [ self._group_id ] + params):
            results.append(self._decrypt_hex(t[0]))
        return set(results)

    def add(self, tx_id: str, metadata: TxData, bytedata: Optional[bytes]=None,
            flags: Optional[int]=TxFlags.Unset,
            completion_callback: Optional[CompletionCallbackType]=None) -> None:
        self.add_many([ (tx_id, metadata, bytedata, flags) ], completion_callback)

    @tprofiler
    def add_many(self, entries: List[Tuple[str, TxData, Optional[bytes], int]],
            completion_callback: Optional[CompletionCallbackType]=None) -> None:
        timestamp = self._get_current_timestamp()

        datas = []
        for tx_id, metadata, bytedata, flags in entries:
            etx_id = self._encrypt_hex(tx_id)
            metadata_bytes, flags = self._pack_data(metadata, flags)
            emetadata = self._encrypt(metadata_bytes)
            flags &= ~TxFlags.HasByteData
            if bytedata is not None:
                flags |= TxFlags.HasByteData
            ebytedata = None if bytedata is None else self._encrypt(bytedata)
            datas.append((self._group_id, etx_id, emetadata, ebytedata, flags, timestamp,
                timestamp))

        def _write(db: sqlite3.Connection) -> None:
            if len(entries) < 20:
                self._logger.debug("add %d transactions: %s", len(entries),
                    [ (a, b, byte_repr(c), TxFlags.to_repr(d)) for (a, b, c, d) in entries ])
            else:
                self._logger.debug("add %d transactions (too many to show)", len(entries))

            db.executemany("INSERT INTO Transactions "+
                "(GroupId, Key, MetaData, ByteData, Flags, DateCreated, DateUpdated) "+
                "VALUES (?, ?, ?, ?, ?, ?, ?)",
                datas)
            return completion_callback

        self._db_context.queue_write(_write)

    def update(self, tx_id: str, metadata: TxData, bytedata: Optional[bytes],
            flags: Optional[int]=TxFlags.Unset,
            completion_callback: Optional[CompletionCallbackType]=None) -> None:
        self.update_many([ (tx_id, metadata, bytedata, flags) ], completion_callback)

    @tprofiler
    def update_many(self, entries: List[Tuple[str, TxData, bytes, int]],
            completion_callback: Optional[CompletionCallbackType]=None) -> None:
        timestamp = self._get_current_timestamp()

        datas = []
        for tx_id, metadata, bytedata, flags in entries:
            etx_id = self._encrypt_hex(tx_id)
            metadata_bytes, flags = self._pack_data(metadata, flags)
            emetadata = self._encrypt(metadata_bytes)
            ebytedata = None
            flags &= ~TxFlags.HasByteData
            if bytedata is not None:
                flags |= TxFlags.HasByteData
                ebytedata = self._encrypt(bytedata)
            datas.append((emetadata, ebytedata, flags, timestamp, self._group_id, etx_id))

        def _write(db: sqlite3.Connection) -> None:
            if len(entries) < 20:
                self._logger.debug("update %d transactions: %s", len(entries),
                    [ (a, b, byte_repr(c), TxFlags.to_repr(d)) for (a, b, c, d) in entries ])
            else:
                self._logger.debug("update %d transactions (too many to show)", len(entries))

            db.executemany(
                "UPDATE Transactions SET MetaData=?,ByteData=?,Flags=?,DateUpdated=? "+
                "WHERE GroupId=? AND Key=? AND DateDeleted IS NULL",
                datas)
            return completion_callback

        self._db_context.queue_write(_write)

    def update_metadata(self, tx_id: str, data: TxData,
            flags: Optional[int]=TxFlags.Unset) -> None:
        # NOTE: This should only be used if it knows the existing flags column value, it should
        # preserve the state, bytedata and proofdata flags if it does not intend to clear them.
        self.update_metadata_many([ (tx_id, data, flags) ])

    @tprofiler
    def update_metadata_many(self, entries: List[Tuple[str, TxData, int]],
            completion_callback: Optional[CompletionCallbackType]=None) -> None:
        # NOTE: This should only be used if it knows the existing flags column value, it should
        # preserve the state, bytedata and proofdata flags if it does not intend to clear them.
        timestamp = self._get_current_timestamp()

        datas = []
        for tx_id, data, flags in entries:
            etx_id = self._encrypt_hex(tx_id)
            metadata_bytes, flags = self._pack_data(data, flags)
            emetadata = self._encrypt(metadata_bytes)
            datas.append((emetadata, flags, timestamp, self._group_id, etx_id))

        def _write(db: sqlite3.Connection) -> None:
            self._logger.debug("update %d tx metadatas: %s", len(entries),
                [ (a, b, TxFlags.to_repr(c)) for (a, b, c) in entries ])

            db.executemany(
                "UPDATE Transactions SET MetaData=?,Flags=?,DateUpdated=? "+
                "WHERE GroupId=? AND Key=? AND DateDeleted IS NULL",
                datas)
            return completion_callback

        self._db_context.queue_write(_write)

    @tprofiler
    def update_flags(self, tx_id: str, flags: int, mask: Optional[int]=TxFlags.Unset,
            completion_callback: Optional[CompletionCallbackType]=None) -> None:
        timestamp = self._get_current_timestamp()
        etx_id = self._encrypt_hex(tx_id)

        def _write(db: sqlite3.Connection) -> None:
            self._logger.debug("update_flags '%s'", tx_id)

            db.execute("UPDATE Transactions SET Flags=((Flags&?)|?), DateUpdated=? "+
                "WHERE GroupId=? AND Key=? AND DateDeleted IS NULL",
                [mask, flags, timestamp, self._group_id, etx_id])
            return completion_callback

        self._db_context.queue_write(_write)

    @tprofiler
    def update_proof(self, tx_id: str, proof: TxProof,
            completion_callback: Optional[CompletionCallbackType]=None) -> None:
        timestamp = self._get_current_timestamp()
        etx_id = self._encrypt_hex(tx_id)
        raw = self._pack_proof(proof)
        eraw = self._encrypt(raw)

        def _write(db: sqlite3.Connection) -> None:
            self._logger.debug("updating %d transaction proof '%s'", 1, tx_id)
            db.execute(
                "UPDATE Transactions SET ProofData=?, DateUpdated=?, Flags=(Flags|?) "+
                "WHERE GroupId=? AND Key=? AND DateDeleted IS NULL",
                [eraw, timestamp, TxFlags.HasProofData, self._group_id, etx_id])
            return completion_callback

        self._db_context.queue_write(_write)

    def delete(self, tx_id: str,
            completion_callback: Optional[CompletionCallbackType]=None) -> None:
        self.delete_many([ tx_id ], completion_callback)

    @tprofiler
    def delete_many(self, tx_ids: Iterable[str],
            completion_callback: Optional[CompletionCallbackType]=None) -> None:
        # TODO: Integrate this with delete and look at using executemany.
        timestamp = self._get_current_timestamp()

        datas = []
        for tx_id in tx_ids:
            etx_id = self._encrypt_hex(tx_id)
            datas.append((timestamp, self._group_id, etx_id))

        def _write(db: sqlite3.Connection) -> None:
            self._logger.debug("deleted %d transactions", len(tx_ids))
            db.executemany("UPDATE Transactions SET DateDeleted=? "+
                "WHERE GroupId=? AND Key=? AND DateDeleted IS NULL", datas)
            return completion_callback

        self._db_context.queue_write(_write)


class TxXputCache(AbstractTransactionXput):
    def __init__(self, store, name: str):
        self._store = store
        self._name = name
        self._logger = logs.get_logger(name)

        self._logger.debug("Caching %s entries", name)
        cache_entries = store.get_all_entries()
        self._cache = self._process_cache(cache_entries)
        self._logger.debug("Cached %s entries", name)

    def add_entries(self, entries: Iterable[Tuple[str, tuple]],
            completion_callback: Optional[CompletionCallbackType]=None) -> None:
        new_entries = []
        for i, (tx_id, tx_xput) in enumerate(entries):
            cached_entries = self._cache.setdefault(tx_id, [])
            # We expect to add duplicates and to be responsible for filtering them out.
            if tx_xput not in cached_entries:
                cached_entries.append(tx_xput)
                new_entries.append(entries[i])
        if len(new_entries):
            self._store.add_entries(new_entries, completion_callback=completion_callback)

    def get_entries(self, tx_id: str) -> List[tuple]:
        if tx_id not in self._cache:
            return []
        return self._cache[tx_id].copy()

    def get_all_entries(self) -> Dict[str, List[tuple]]:
        return self._cache.copy()

    def delete_entries(self, entries: Iterable[Tuple[str, tuple]],
            completion_callback: Optional[CompletionCallbackType]=None) -> None:
        for tx_id, tx_xput in entries:
            cached_entries = self._cache[tx_id]
            cached_entries.remove(tx_xput)
        self._store.delete_entries(entries, completion_callback=completion_callback)

    def _process_cache(self, cache: Dict[str, List[tuple]], verbose: Optional[bool]=False) -> None:
        new_cache = {}
        duplicate_count = 0
        for tx_id, entries in list(cache.items()):
            map = {}
            for entry in entries:
                if entry in map:
                    if verbose:
                        self._logger.error(f"LOADED DUPLICATE TxXput {tx_id} entry {entry}")
                        # Clean up later. https://stackoverflow.com/a/25885564
                    else:
                        duplicate_count += 1
                map[entry] = True
            new_cache[tx_id] = list(map.keys())
        if duplicate_count > 0:
            self._logger.error(f"LOADED DUPLICATES store={self._name} count={duplicate_count}")
            # What is a duplicate is a symptom, observing how duplicates added is the diagnosis.
            self._store._delete_duplicates()
        return new_cache


class TxCacheEntry:
    def __init__(self, metadata: TxData, flags: int, bytedata: Optional[bytes]=None,
            time_loaded: Optional[float]=None, is_bytedata_cached: bool=True) -> None:
        self._transaction = None
        self.metadata = metadata
        self.bytedata = bytedata
        self._is_bytedata_cached = is_bytedata_cached
        assert bytedata is None or is_bytedata_cached, \
            f"bytedata consistency check {bytedata} {is_bytedata_cached}"
        self.flags = flags
        self.time_loaded = time.time() if time_loaded is None else time_loaded

    def is_metadata_cached(self):
        # At this time the metadata blob is always loaded, either by itself, or accompanying
        # the bytedata.
        return self.metadata is not None

    def is_bytedata_cached(self):
        # This indicates if we have read the underlying full entry, and not just the metadata.
        # Hence it is set by default, and only clear on explicit reads of the metadata.
        return self._is_bytedata_cached

    @property
    def transaction(self) -> None:
        if self._transaction is None:
            if self.bytedata is None:
                return None
            self._transaction = Transaction.from_bytes(self.bytedata)
        return self._transaction

    def __repr__(self):
        return "TxCacheEntry(%r, %r, %r, %r)" % (self.metadata, TxFlags.to_repr(self.flags),
                                                 byte_repr(self.bytedata), self._is_bytedata_cached)

    def __str__(self):
        return "TxCacheEntry(%r, %r, %r, %r)" % (self.metadata, TxFlags.to_repr(self.flags),
                byte_repr(self.bytedata), self._is_bytedata_cached)


class TxCache:
    _all_metadata_cached = False

    def __init__(self, store: TransactionStore, cache_metadata: bool=True) -> None:
        self.logger = logs.get_logger("tx-cache")
        self._cache = {}
        # self._cache_access = {}
        self._store = store

        self.update_proof = self._store.update_proof

        self._lock = threading.RLock()

        if cache_metadata:
            # Prime the cache with metadata for all transactions.
            self.logger.debug("Caching all existing metadata entries")
            self.get_metadatas()
            self._all_metadata_cached = True
            self.logger.debug("Cached all existing metadata entries")

    def _validate_transaction_bytes(self, tx_id: str, bytedata: Optional[bytes]) -> bool:
        if bytedata is None:
            return True
        hash_bytes = bitcoinx.double_sha256(bytedata)
        return bitcoinx.hash_to_hex_str(hash_bytes) == tx_id

    def _entry_visible(self, entry_flags: int, flags: Optional[int]=None,
            mask: Optional[int]=None) -> bool:
        """
        Filter an entry based on it's flag bits compared to an optional comparison flag and flag
        mask value.
        - No flag and no mask: keep.
        - No flag and mask: keep if any masked bits are set.
        - Flag and no mask: keep if any masked bits are set.
        - Flag and mask: keep if the masked bits are the flags.
        """
        if flags is None:
            if mask is None:
                return True
            return (entry_flags & mask) != 0
        if mask is None:
            return (entry_flags & flags) != 0
        return (entry_flags & mask) == flags

    @staticmethod
    def _adjust_field_flags(data: TxData, flags: TxFlags) -> TxFlags:
        flags &= ~TxFlags.METADATA_FIELD_MASK
        flags |= TxFlags.HasFee if data.fee is not None else 0
        flags |= TxFlags.HasHeight if data.height is not None else 0
        flags |= TxFlags.HasPosition if data.position is not None else 0
        flags |= TxFlags.HasTimestamp if data.timestamp is not None else 0
        return flags

    @staticmethod
    def _validate_new_flags(flags: TxFlags) -> None:
        # All current states are expected to have bytedata.
        if (flags & TxFlags.STATE_MASK) == 0 or (flags & TxFlags.HasByteData) != 0:
            return
        raise InvalidDataError(f"setting uncleared state without bytedata {flags}")

    def add_missing_transaction(self, tx_id: str, height: int, fee: Optional[int]=None,
            completion_callback: Optional[CompletionCallbackType]=None) -> None:
        # TODO: Consider setting state based on height.
        self.add([ (tx_id, TxData(height=height, fee=fee), None, TxFlags.Unset) ],
            completion_callback=completion_callback)

    def add_transaction(self, tx: Transaction, flags: Optional[TxFlags]=TxFlags.Unset,
            completion_callback: Optional[CompletionCallbackType]=None) -> None:
        tx_id = tx.txid()
        tx_hex = str(tx)
        bytedata = bytes.fromhex(tx_hex)
        self.update_or_add([ (tx_id, TxData(), bytedata, flags | TxFlags.HasByteData) ],
            completion_callback=completion_callback)

    def add(self, inserts: List[Tuple[str, TxData, Optional[bytes], int]],
            completion_callback: Optional[CompletionCallbackType]=None) -> None:
        with self._lock:
            return self._add(inserts, completion_callback=completion_callback)

    def _add(self, inserts: List[Tuple[str, TxData, Optional[bytes], int]],
            completion_callback: Optional[CompletionCallbackType]=None) -> None:
        access_time = time.time()
        for tx_id, metadata, bytedata, add_flags in inserts:
            assert tx_id not in self._cache, f"Tx {tx_id} found in cache unexpectedly"
            flags = self._adjust_field_flags(metadata, add_flags)
            if bytedata is not None:
                flags |= TxFlags.HasByteData
            assert ((add_flags & TxFlags.METADATA_FIELD_MASK) == 0 or
                flags == add_flags), f"{TxFlags.to_repr(flags)} != {TxFlags.to_repr(add_flags)}"
            self._validate_new_flags(flags)
            self._cache[tx_id] = TxCacheEntry(metadata, flags, bytedata)
            assert bytedata is None or self._cache[tx_id].is_bytedata_cached(), \
                "bytedata not flagged as cached"
            # self._cache_access[tx_id] = access_time

        self._store.add_many(inserts, completion_callback=completion_callback)

    def update(self, updates: List[Tuple[str, TxData, Optional[bytes], int]],
            completion_callback: Optional[CompletionCallbackType]=None) -> None:
        with self._lock:
            self._update(updates, completion_callback=completion_callback)

    def _update(self, updates: List[Tuple[str, TxData, Optional[bytes], TxFlags]],
            update_all: bool=True,
            completion_callback: Optional[CompletionCallbackType]=None) -> Set[str]:
        # NOTE: This does not set state flags at this time, from update flags.
        # We would need to pass in a per-row mask for that to work, perhaps.

        update_map = { t[0]: t for t in updates }
        desired_update_ids = set(update_map)
        skipped_update_ids = set([])
        actual_updates = {}
        # self.logger.debug("_update: desired_update_ids=%s", desired_update_ids)
        for tx_id, entry in self._get_entries(tx_ids=desired_update_ids, require_all=update_all):
            _discard, metadata, bytedata, flags = update_map[tx_id]
            # No-one should ever pass in field flags in normal circumstances.
            # In this case we use this to selectively merge the flagged fields in the update
            # to the cache entry data.
            fee = metadata.fee if flags & TxFlags.HasFee else entry.metadata.fee
            height = metadata.height if flags & TxFlags.HasHeight else entry.metadata.height
            position = metadata.position if flags & TxFlags.HasPosition else entry.metadata.position
            timestamp = (metadata.timestamp if flags & TxFlags.HasTimestamp
                else entry.metadata.timestamp)
            new_bytedata = bytedata if flags & TxFlags.HasByteData else entry.bytedata
            new_metadata = TxData(height, timestamp, position, fee)
            # Take the existing entry flags and set the state ones based on metadata present.
            new_flags = self._adjust_field_flags(new_metadata,
                entry.flags & ~TxFlags.STATE_MASK)
            # Take the declared metadata flags that apply and set them.
            if flags & TxFlags.STATE_MASK != 0:
                new_flags |= flags & TxFlags.STATE_MASK
            else:
                new_flags |= entry.flags & TxFlags.STATE_MASK
            if new_bytedata is None:
                new_flags &= ~TxFlags.HasByteData
            else:
                new_flags |= TxFlags.HasByteData
            if (entry.metadata == new_metadata and entry.bytedata == new_bytedata and
                    entry.flags == new_flags):
<<<<<<< HEAD
                #self.logger.debug("_update: skipped %s %r %s %r %s %s", tx_id, metadata,
                #    TxFlags.to_repr(flags), new_metadata, byte_repr(new_bytedata),
                #    entry.is_bytedata_cached())
=======
                # self.logger.debug("_update: skipped %s %r %s %r %s %s", tx_id, metadata,
                #     TxFlags.to_repr(flags), new_metadata, byte_repr(new_bytedata),
                #     entry.is_bytedata_cached())
>>>>>>> 00bca455
                skipped_update_ids.add(tx_id)
            else:
                self._validate_new_flags(new_flags)
                is_full_entry = entry.is_bytedata_cached() or new_bytedata is not None
                new_entry = TxCacheEntry(new_metadata, new_flags, new_bytedata,
                    entry.time_loaded, is_full_entry)
                self.logger.debug("_update: %s %r %s %s %r %r HIT %s", tx_id,
                    metadata, TxFlags.to_repr(flags), byte_repr(bytedata),
                    entry, new_entry, new_bytedata is None and (new_flags & TxFlags.HasByteData))
                actual_updates[tx_id] = new_entry

        if len(actual_updates):
            self.set_cache_entries(actual_updates)
            update_entries = [
                (tx_id, entry.metadata, entry.bytedata, entry.flags)
                for tx_id, entry in actual_updates.items()
            ]
            self._store.update_many(update_entries, completion_callback=completion_callback)

        return set(actual_updates) | set(skipped_update_ids)

    def update_or_add(self, upadds: List[Tuple[str, TxData, Optional[bytes], int]],
            completion_callback: Optional[CompletionCallbackType]=None) -> None:
        # We do not require that all updates are applied, because the subset that do not
        # exist will be inserted.
        with self._lock:
            updated_ids = self._update(upadds, update_all=False,
                completion_callback=completion_callback)
            if len(updated_ids) != len(upadds):
                self._add([ t for t in upadds if t[0] not in updated_ids ],
                    completion_callback=completion_callback)
            return updated_ids

    def update_flags(self, tx_id: str, flags: int, mask: Optional[int]=None,
            completion_callback: Optional[CompletionCallbackType]=None) -> None:
        # This is an odd function. It logical ors metadata flags, but replaces the other
        # flags losing their values.
        if mask is None:
            mask = TxFlags.METADATA_FIELD_MASK
        else:
            mask |= TxFlags.METADATA_FIELD_MASK

        with self._lock:
            entry = self._get_entry(tx_id)
            entry.flags = (entry.flags & mask) | (flags & ~TxFlags.METADATA_FIELD_MASK)
            self._validate_new_flags(entry.flags)
            self._store.update_flags(tx_id, flags, mask, completion_callback=completion_callback)

    def delete(self, tx_id: str,
            completion_callback: Optional[CompletionCallbackType]=None) -> None:
        with self._lock:
            self.logger.debug("cache_deletion: %s", tx_id)
            del self._cache[tx_id]
            self._store.delete(tx_id, completion_callback=completion_callback)

    def get_flags(self, tx_id: str) -> Optional[int]:
        # We cache all metadata, so this can avoid touching the database.
        entry = self.get_cached_entry(tx_id)
        if entry is not None:
            return entry.flags

    # def require_store_fetch(self, tx_id: str) -> bool:
    #     if tx_id in self._cache
    #     return False

    def set_cache_entries(self, entries: Dict[str, TxCacheEntry]) -> None:
        for tx_id, new_entry in entries.items():
            if tx_id in self._cache:
                entry = self._cache[tx_id]
                if entry.is_bytedata_cached() and not new_entry.is_bytedata_cached():
                    self.logger.debug(f"set_cache_entries, bytedata conflict v1 {tx_id}")
                    raise RuntimeError(f"bytedata conflict 1 for {tx_id}")
                if entry.bytedata is not None and new_entry.bytedata is None:
                    self.logger.debug(f"set_cache_entries, bytedata conflict v2 {tx_id}")
                    raise RuntimeError(f"bytedata conflict 2 for {tx_id}")
        self._cache.update(entries)

    # NOTE: Only used by unit tests at this time.
    def is_cached(self, tx_id: str) -> bool:
        return tx_id in self._cache

    def get_cached_entry(self, tx_id: str) -> Optional[TxCacheEntry]:
        if tx_id in self._cache:
            return self._cache[tx_id]

    def get_entry(self, tx_id: str, flags: Optional[int]=None,
            mask: Optional[int]=None) -> Optional[TxCacheEntry]:
        with self._lock:
            return self._get_entry(tx_id, flags, mask)

    def _get_entry(self, tx_id: str, flags: Optional[int]=None,
            mask: Optional[int]=None, force_store_fetch: bool=False) -> Optional[TxCacheEntry]:
        # We want to hit the cache, but only if we can give them what they want. Generally if
        # something is cached, then all we may lack is the bytedata.
        if not force_store_fetch and tx_id in self._cache:
            entry = self._cache[tx_id]
            # If they filter the entry they request, we only give them a matched result.
            if not self._entry_visible(entry.flags, flags, mask):
                return None
            # If they don't want bytedata, or they do and we have it cached, give them the entry.
            if mask is not None and (mask & TxFlags.HasByteData) == 0 or entry.is_bytedata_cached():
                # self._cache_access[tx_id] = time.time()
                return entry
            force_store_fetch = True
        if not force_store_fetch and self._all_metadata_cached:
            return None

        result = self._store.get(tx_id, flags, mask)
        if result is not None:
            metadata, bytedata, flags_get = result
            if bytedata is None or self._validate_transaction_bytes(tx_id, bytedata):
                # Overwrite any existing entry for this transaction. Due to the lock, and lack of
                # flushing we can assume that we will not be clobbering any fresh changes.
                entry = TxCacheEntry(metadata, flags_get, bytedata)
                self.set_cache_entries({ tx_id: entry })
                # self._cache_access[tx_id] = time.time()
                self.logger.debug("get_entry/cache_change: %r", (tx_id, entry,
                    TxFlags.to_repr(flags), TxFlags.to_repr(mask)))
                # If they filter the entry they request, we only give them a matched result.
                return entry if self._entry_visible(entry.flags, flags, mask) else None
            raise InvalidDataError(tx_id)

        # TODO: If something is requested that does not exist, it will miss the cache and wait
        # on the store access every time. It should be possible to cache misses and also maintain/
        # update them on other accesses. A complication is the flag/mask filtering, which will
        # not indicate presence of entries for the tx_id.
        return None

    def get_metadata(self, tx_id: str, flags: Optional[int]=None,
            mask: Optional[int]=None) -> Optional[TxCacheEntry]:
        with self._lock:
            return self._get_metadata(tx_id, flags, mask)

    def _get_metadata(self, tx_id: str, flags: Optional[int]=None,
            mask: Optional[int]=None) -> Optional[TxCacheEntry]:
        if tx_id in self._cache:
            entry = self._cache[tx_id]
            # self._cache_access[tx_id] = time.time()
            return entry.metadata if self._entry_visible(entry.flags, flags, mask) else None

        if not self._all_metadata_cached:
            result = self._store.get_metadata(tx_id, flags, mask)
            if result is not None:
                metadata, flags_get = result
                entry = TxCacheEntry(metadata, flags_get, is_bytedata_cached=False)
                self.set_cache_entries({ tx_id: entry })
                # self._cache_access[tx_id] = time.time()
                self.logger.debug("get_metadata/cache_change: %r", (tx_id, entry,
                    TxFlags.to_repr(flags), TxFlags.to_repr(mask)))
                return entry.metadata if self._entry_visible(entry.flags, flags, mask) else None

        # TODO: If something is requested that does not exist, it will miss the cache and wait
        # on the store access every time. It should be possible to cache misses and also maintain/
        # update them on other accesses. A complication is the flag/mask filtering, which will
        # not indicate presence of entries for the tx_id.
        return None

    def have_transaction_data(self, tx_id: str) -> bool:
        entry = self.get_cached_entry(tx_id)
        return entry is not None and (entry.flags & TxFlags.HasByteData) != 0

    def get_transaction(self, tx_id: str, flags: Optional[int]=None,
            mask: Optional[int]=None) -> Optional[Transaction]:
        # Ensure people do not ever use this to effectively request metadata and not require the
        # bytedata, meaning they get a result but it lacks what they expect it to have calling
        # this method.
        assert mask is None or (mask & TxFlags.HasByteData) != 0, "filter excludes transaction"
        entry = self.get_entry(tx_id, flags, mask)
        if entry is not None:
            return entry.transaction

    def get_entries(self, flags: Optional[int]=None, mask: Optional[int]=None,
            tx_ids: Optional[Iterable[str]]=None,
            require_all: bool=True) -> List[Tuple[str, TxCacheEntry]]:
        with self._lock:
            return self._get_entries(flags, mask, tx_ids, require_all)

    def _get_entries(self, flags: Optional[int]=None, mask: Optional[int]=None,
            tx_ids: Optional[Iterable[str]]=None,
            require_all: bool=True) -> List[Tuple[str, TxCacheEntry]]:
        # Raises MissingRowError if any transaction id in `tx_ids` is not in the cache afterward,
        # if `require_all` is set.
        store_tx_ids = set()
        cache_tx_ids = set()
        if tx_ids is not None:
            for tx_id in tx_ids:
                # We want to hit the cache, but only if we can give them what they want. Generally
                # if something is cached, then all we may lack is the bytedata.
                if tx_id not in store_tx_ids and tx_id in self._cache:
                    entry = self._cache[tx_id]
                    # If they filter the entry they request, we only give them a matched result.
                    if not self._entry_visible(entry.flags, flags, mask):
                        continue
                    # If they don't want bytedata, or they do and we have it cached, give them the
                    # entry.
                    if mask is not None and (mask & TxFlags.HasByteData) == 0 or \
                            entry.is_bytedata_cached():
                        # self._cache_access[tx_id] = time.time()
                        cache_tx_ids.add(tx_id)
                        continue
                    store_tx_ids.add(tx_id)
                if tx_id not in store_tx_ids:
                    if self._all_metadata_cached:
                        continue
                    store_tx_ids.add(tx_id)
        elif self._all_metadata_cached:
            tx_ids = []
            for tx_id, entry in self._cache.items():
                # We want to hit the cache, but only if we can give them what they want. Generally
                # if something is cached, then all we may lack is the bytedata.
                if tx_id not in store_tx_ids:
                    # If they filter the entry they request, we only give them a matched result.
                    if not self._entry_visible(entry.flags, flags, mask):
                        continue
                    # If they don't want bytedata, or they do and we have it cached, give them the
                    # entry.
                    if mask is not None and (mask & TxFlags.HasByteData) == 0 or \
                            entry.is_bytedata_cached():
                        # self._cache_access[tx_id] = time.time()
                        cache_tx_ids.add(tx_id)
                        continue
                    store_tx_ids.add(tx_id)
            tx_ids.extend(cache_tx_ids)
            tx_ids.extend(store_tx_ids)

        cache_additions = {}
        if tx_ids is None or len(store_tx_ids):
            # self.logger.debug("get_entries specific=%s flags=%s mask=%s", store_tx_ids,
            #     flags and TxFlags.to_repr(flags), mask and TxFlags.to_repr(mask))
            # We either fetch a known set of transactions, indicated by a non-empty set, or we
            # fetch all transactions matching the filter, indicated by an empty set.
            for tx_id, metadata, bytedata, get_flags in self._store.get_many(
                    flags, mask, store_tx_ids):
                # Ensure the bytedata is valid.
                if bytedata is not None and not self._validate_transaction_bytes(tx_id, bytedata):
                    raise InvalidDataError(tx_id)
                # TODO: assert if the entry is there, or it is there and we are not just getting the
                # missing bytedata.
                cache_additions[tx_id] = TxCacheEntry(metadata, get_flags, bytedata)
            self.logger.debug("get_entries/cache_additions: adds=%d", len(cache_additions))
            self.set_cache_entries(cache_additions)

        access_time = time.time()
        results = []
        if tx_ids is not None:
            for tx_id in store_tx_ids | cache_tx_ids:
                entry = self._cache.get(tx_id)
                assert entry is not None
                results.append((tx_id, entry))
        else:
            results = list(cache_additions.items())

        if require_all:
            assert tx_ids is not None
            wanted_ids = set(tx_ids)
            have_ids = set(t[0] for t in results)
            if wanted_ids != have_ids:
                raise MissingRowError(wanted_ids - have_ids)

            # self._cache_access.update([ (t[0], access_time) for t in cache_additions ])
        return results

    def get_metadatas(self, flags: Optional[int]=None, mask: Optional[int]=None,
            tx_ids: Optional[Iterable[str]]=None,
            require_all: bool=True) -> List[Tuple[str, TxData]]:
        with self._lock:
            return self._get_metadatas(flags, mask, tx_ids, require_all)

    def _get_metadatas(self, flags: Optional[int]=None, mask: Optional[int]=None,
            tx_ids: Optional[Iterable[str]]=None,
            require_all: bool=True) -> List[Tuple[str, TxData]]:
        if self._all_metadata_cached:
            return [
                t for t in self._cache.items() if self._entry_visible(t[1].flags, flags, mask)
            ]

        store_tx_ids = None
        if tx_ids is not None:
            store_tx_ids = [ tx_id for tx_id in tx_ids if tx_id not in self._cache ]

        cache_additions = {}
        existing_matches = []
        # tx_ids will be None and store_tx_ids will be None.
        # tx_ids will be a list, and store_tx_ids will be a list.
        if tx_ids is None or len(store_tx_ids):
            for tx_id, metadata, flags_get in self._store.get_metadata_many(
                    flags, mask, store_tx_ids):
                # We have no way of knowing if the match already exists, and if it does we should
                # take the possibly full/complete with bytedata cached version, rather than
                # corrupt the cache with the limited metadata version.
                if tx_id in self._cache:
                    existing_matches.append((tx_id, self._cache[tx_id]))
                else:
                    cache_additions[tx_id] = TxCacheEntry(metadata, flags_get,
                        is_bytedata_cached=False)
            self.logger.debug("get_metadatas/cache_additions: adds=%d haves=%d %r...",
                len(cache_additions),
                len(existing_matches), existing_matches[:5])
            self.set_cache_entries(cache_additions)

        results = []
        if store_tx_ids is not None and len(store_tx_ids):
            for tx_id in tx_ids:
                entry = self._cache.get(tx_id)
                if entry is None:
                    if require_all:
                        raise MissingRowError(tx_id)
                elif self._entry_visible(entry.flags, flags, mask):
                    results.append((tx_id, entry))
        else:
            results = list(cache_additions.items()) + existing_matches
        return results

    def get_transactions(self, flags: Optional[int]=None, mask: Optional[int]=None,
            tx_ids: Optional[Iterable[str]]=None) -> List[Tuple[str, Transaction]]:
        # TODO: This should require that if bytedata is not cached for any entry, that that
        # entry has it's bytedata fetched and cached.
        results = []
        for tx_id, entry in self.get_entries(flags, mask, tx_ids):
            transaction = entry.transaction
            if transaction is not None:
                results.append((tx_id, transaction))
        return results

    def get_height(self, tx_id: str) -> Optional[int]:
        entry = self.get_cached_entry(tx_id)
        if entry is not None and entry.flags & (TxFlags.StateSettled|TxFlags.StateCleared):
            return entry.metadata.height

    def get_unsynced_ids(self) -> List[str]:
        entries = self.get_entries(flags=TxFlags.Unset, mask=TxFlags.HasByteData)
        return [ t[0] for t in entries ]

    def get_unverified_entries(self, watermark_height: int) -> Dict[str, int]:
        results = self.get_metadatas(
            flags=TxFlags.HasByteData | TxFlags.HasHeight,
            mask=TxFlags.HasByteData | TxFlags.HasTimestamp | TxFlags.HasPosition |
                 TxFlags.HasHeight)
        return [ t for t in results if 0 < t[1].metadata.height <= watermark_height ]

<<<<<<< HEAD
    def delete_reorged_entries(self, reorg_height: int) -> int:
=======
    def delete_reorged_entries(self, reorg_height: int,
            completion_callback: Optional[CompletionCallbackType]=None) -> None:
>>>>>>> 00bca455
        fetch_flags = TxFlags.StateSettled
        fetch_mask = TxFlags.StateSettled
        unverify_mask = ~(TxFlags.HasHeight | TxFlags.HasTimestamp | TxFlags.HasPosition |
            TxFlags.HasProofData | TxFlags.STATE_MASK)

        with self._lock:
            # NOTE(rt12): Strictly speaking we should be reading from the database only those
            # rows with relevant height, but all the metadata is cached anyway so not an issue.
            store_updates = []
            for (tx_id, entry) in self.get_metadatas(fetch_flags, fetch_mask):
                if entry.metadata.height > reorg_height:
                    # Update the cached version to match the changes we are going to apply.
                    entry.flags = (entry.flags & unverify_mask) | TxFlags.StateCleared
                    entry.metadata = TxData(0, 0, 0, entry.metadata.fee)
                    store_updates.append((tx_id, entry.metadata, entry.flags))
            if len(store_updates):
                self._store.update_metadata_many(store_updates,
                    completion_callback=completion_callback)
            return len(store_updates)


@attr.s(slots=True, cmp=False, hash=False)
class UTXO:
    value = attr.ib()
    script_pubkey = attr.ib()
    # This is currently a hex string
    tx_hash = attr.ib()
    out_index = attr.ib()
    height = attr.ib()
    address = attr.ib()
    # To determine if matured and spendable
    is_coinbase = attr.ib()

    def __eq__(self, other):
        return isinstance(other, UTXO) and self.key() == other.key()

    def __ne__(self, other):
        return not self.__eq__(other)

    def __lt__(self, other):
        return self.value < other.value

    def __gt__(self, other):
        return self.value > other.value

    def __le__(self, other):
        return self.value <= other.value

    def __ge__(self, other):
        return self.value >= other.value

    def __hash__(self):
        return hash(self.key())

    def key(self):
        return (self.tx_hash, self.out_index)

    def key_str(self):
        return ':'.join((self.tx_hash, str(self.out_index)))

    def to_tx_input(self):
        kind = classify_output_script(self.script_pubkey, Net.COIN)
        if isinstance(kind, P2PKH_Address):
            threshold = 1
            # _add_input_sig_info() will replace with public key
            x_pubkeys = [XPublicKey('fd' + self.script_pubkey.to_hex())]
        elif isinstance(kind, P2SH_Address):
            # _add_input_sig_info() will replace with public key
            threshold = 0
            x_pubkeys = []
        elif isinstance(kind, P2PK_Output):
            threshold = 1
            x_pubkeys = [XPublicKey(kind.public_key.to_bytes())]
        else:
            raise RuntimeError(f'cannot spend {self}')

        return XTxInput(
            prev_hash=hex_str_to_hash(self.tx_hash),
            prev_idx=self.out_index,
            script_sig=Script(),
            sequence=0xffffffff,
            value=self.value,
            x_pubkeys=x_pubkeys,
            address=self.address,
            threshold=threshold,
            signatures=[NO_SIGNATURE] * len(x_pubkeys),
        )


class UTXOCache(deque):
    """Avoids needless re-calculation of utxo set (for every transaction).

    Freezing / unfreezing mechanics can be employed and if utxos are frozen + consumed
    from 'left side' of deque, this will still be (close to O(1)) fast but for optimal performance,
    utxos can be removed / added back to the cache in lieu of freezing / unfreezing.
    """

    def __init__(self, utxos: List[UTXO] = (), maxlen=None):
        deque.__init__(self, utxos, maxlen=maxlen)

        self._lock = threading.Lock()
        self.logger = logs.get_logger("utxo-cache")

    def __eq__(self, other):
        if isinstance(other, list):
            return all(
                x == y
                for x, y in zip(self, other)
            )
        return super().__eq__(other)

    def __ne__(self, other):
        return not self.__eq__(other)

    def extract_utxos_from_tx_entry(self, txid: str, tx: Transaction,
                                    tx_cache_entry: TxCacheEntry) -> List[UTXO]:
        """Takes a StateCleared transaction and transforms the outputs to a list of UTXOs"""
        # TODO - think about thread lock requirements
        new_utxos = []
        for index, output in enumerate(tx.outputs):
            is_data_carrier = isinstance(classify_output_script(output.script_pubkey, Net.COIN),
                                         OP_RETURN_Output)
            if not is_data_carrier:
                new_utxo = UTXO(value=output.value,
                                script_pubkey=output.script_pubkey,
                                tx_hash=txid,
                                out_index=index,
                                height=tx_cache_entry.metadata.height,
                                address=classify_output_script(output.script_pubkey, Net.COIN),
                                is_coinbase=tx.is_coinbase())
                self.logger.debug("extracted utxo: %s", new_utxo)
                new_utxos.append(new_utxo)

        return new_utxos

    def add_from_tx_entry(self, tx: Transaction, tx_cache_entry: TxCacheEntry) -> None:
        """This should only be called after tx reaches StateCleared
        and only for incoming payments. (Called by handle_incoming_payments)"""
        assert tx_cache_entry.flags & TxFlags.StateCleared, "Only StateCleared transactions " \
                                                             "should be added to utxo cache."

        self.logger.debug("updating utxo cache for %s", tx.txid())
        # Add new utxos to cache
        new_utxos = self.extract_utxos_from_tx_entry(tx.txid(), tx, tx_cache_entry)
        self.extend(new_utxos)

    def undo_add_from_tx_entry(self, tx_cache_entry: TxCacheEntry) -> None:
        """In the case of a chain reorg in which transaction regresses from
        StateCleared --> StateDispatched, we must 'undo' the addition to cache."""
        with self._lock:
            raise NotImplementedError

    def remove_utxos_by_key(self, keys: Set[Tuple[str, int]]) -> None:
        for key in keys:
            for utxo in self:
                if key == utxo.key():
                    self.remove(utxo)
                    break

    def remove_utxos(self, utxos_for_removal) -> None:
        """Removes frozen utxos from cache"""
        matched_utxos = []
        for frozen in utxos_for_removal:
            for index, utxo in enumerate(self):
                if frozen == utxo:
                    matched_utxos.append(utxo)
                    break
        for utxo in matched_utxos:
            self.remove(utxo)

    def undo_remove_utxos(self, utxos_to_add_back) -> None:
        """Adds back utxos that have been unfrozen"""
        if len(utxos_to_add_back) == 0 or utxos_to_add_back is None:
            return

        # avoid duplicate additions (This is a slow operation
        # but failure to broadcast should be
        # a rare event
        elif utxos_to_add_back not in self:
            # extendleft because the idea is to keep the deque ordered
            # and pop used utxos from left, append new utxos to right side.
            # to 'undo' this operation in case of failed broadcast,
            # we must appendleft or extendleft
            self.extendleft(utxos_to_add_back)

    def get_frozen_utxos(self, frozen_set: Set[Tuple[str, int]],
                         utxo_cache) -> Union[List[UTXO]]:
        if len(frozen_set) == 0:
            return []
        else:
            frozen_utxos = []
            for frozen in frozen_set:
                for utxo in utxo_cache:
                    if frozen == utxo.key():
                        frozen_utxos.append(utxo)
                        break
            return frozen_utxos

    @staticmethod
    def filter_frozen_utxos(frozen_utxos: List[UTXO], utxo_cache):
        """Returns filtered utxo cache (without frozen utxos)"""
        if len(frozen_utxos) == 0:
            return utxo_cache

        utxos_for_removal = []
        for frozen in frozen_utxos:
            for utxo in utxo_cache:
                if frozen == utxo:
                    utxos_for_removal.append(utxo)
                    break
        for utxo in utxos_for_removal:
            utxo_cache.remove(utxo)
        return utxo_cache

    def remove_frozen_utxos(self, frozen_utxos):
        """Removes frozen utxos from cache"""
        self.remove_utxos(frozen_utxos)

    def add_unfrozen_utxos(self, unfrozen_utxos: List[UTXO]):
        self.undo_remove_utxos(unfrozen_utxos)

    def add_many(self, utxos: List[UTXO]):
        with self._lock:
            self.extend(utxos)


class WalletData:
    def __init__(self, db_context: DatabaseContext, aeskey: bytes, subwallet_id: int,
            migration_context: Optional[MigrationContext]=None) -> None:
        self.tx_store = TransactionStore(db_context, aeskey, subwallet_id,
            migration_context)
        self.txin_store = TransactionInputStore(db_context, aeskey, subwallet_id,
            migration_context)
        self.txout_store = TransactionOutputStore(db_context, aeskey, subwallet_id,
            migration_context)
        self.misc_store = ObjectKeyValueStore("HotData", db_context, aeskey, subwallet_id,
            migration_context)

        self.tx_cache = TxCache(self.tx_store)
        self.txin_cache = TxXputCache(self.txin_store, "txins")
        self.txout_cache = TxXputCache(self.txout_store, "txouts")
        self.utxo_cache = UTXOCache()

    def close(self) -> None:
        self.tx_store.close()
        self.txin_store.close()
        self.txout_store.close()
        self.misc_store.close()

    @property
    def tx(self) -> TxCache:
        return self.tx_cache

    @property
    def txin(self) -> TxXputCache:
        return self.txin_cache

    @property
    def txout(self) -> TxXputCache:
        return self.txout_cache

    @property
    def utxos(self) -> UTXOCache:
        return self.utxo_cache

    @utxos.setter
    def utxos(self, value):
        if isinstance(value, list):
            self.utxo_cache = UTXOCache(value)
        else:
            self.utxo_cache = value

    @property
    def misc(self) -> ObjectKeyValueStore:
        return self.misc_store<|MERGE_RESOLUTION|>--- conflicted
+++ resolved
@@ -1562,15 +1562,9 @@
                 new_flags |= TxFlags.HasByteData
             if (entry.metadata == new_metadata and entry.bytedata == new_bytedata and
                     entry.flags == new_flags):
-<<<<<<< HEAD
-                #self.logger.debug("_update: skipped %s %r %s %r %s %s", tx_id, metadata,
-                #    TxFlags.to_repr(flags), new_metadata, byte_repr(new_bytedata),
-                #    entry.is_bytedata_cached())
-=======
                 # self.logger.debug("_update: skipped %s %r %s %r %s %s", tx_id, metadata,
                 #     TxFlags.to_repr(flags), new_metadata, byte_repr(new_bytedata),
                 #     entry.is_bytedata_cached())
->>>>>>> 00bca455
                 skipped_update_ids.add(tx_id)
             else:
                 self._validate_new_flags(new_flags)
@@ -1911,12 +1905,8 @@
                  TxFlags.HasHeight)
         return [ t for t in results if 0 < t[1].metadata.height <= watermark_height ]
 
-<<<<<<< HEAD
-    def delete_reorged_entries(self, reorg_height: int) -> int:
-=======
     def delete_reorged_entries(self, reorg_height: int,
             completion_callback: Optional[CompletionCallbackType]=None) -> None:
->>>>>>> 00bca455
         fetch_flags = TxFlags.StateSettled
         fetch_mask = TxFlags.StateSettled
         unverify_mask = ~(TxFlags.HasHeight | TxFlags.HasTimestamp | TxFlags.HasPosition |
