--- conflicted
+++ resolved
@@ -146,13 +146,8 @@
     Completion states (watching-only, single account, no seed, etc) are handled inside classes.
     """
 
-<<<<<<< HEAD
-    max_change_outputs = 3
-    _filter_observed_addresses = True
-=======
     max_change_outputs = 10
     _filter_observed_addresses = False
->>>>>>> 00bca455
 
     def __init__(self, parent_wallet: 'ParentWallet', wallet_data: Dict[str, Any]) -> None:
         # Prevent circular reference keeping parent and child wallets alive.
