# ElectrumSV - lightweight Bitcoin client
# Copyright (C) 2012 thomasv@gitorious
# Copyright (C) 2019 ElectrumSV developers
#
# Permission is hereby granted, free of charge, to any person
# obtaining a copy of this software and associated documentation files
# (the "Software"), to deal in the Software without restriction,
# including without limitation the rights to use, copy, modify, merge,
# publish, distribute, sublicense, and/or sell copies of the Software,
# and to permit persons to whom the Software is furnished to do so,
# subject to the following conditions:
#
# The above copyright notice and this permission notice shall be
# included in all copies or substantial portions of the Software.
#
# THE SOFTWARE IS PROVIDED "AS IS", WITHOUT WARRANTY OF ANY KIND,
# EXPRESS OR IMPLIED, INCLUDING BUT NOT LIMITED TO THE WARRANTIES OF
# MERCHANTABILITY, FITNESS FOR A PARTICULAR PURPOSE AND
# NONINFRINGEMENT. IN NO EVENT SHALL THE AUTHORS OR COPYRIGHT HOLDERS
# BE LIABLE FOR ANY CLAIM, DAMAGES OR OTHER LIABILITY, WHETHER IN AN
# ACTION OF CONTRACT, TORT OR OTHERWISE, ARISING FROM, OUT OF OR IN
# CONNECTION WITH THE SOFTWARE OR THE USE OR OTHER DEALINGS IN THE
# SOFTWARE.

import asyncio
import base64
from collections import Counter
import csv
from decimal import Decimal
from functools import partial
import json
import os
import shutil
import threading
import time
from typing import Iterable, Tuple, Optional
import weakref
import webbrowser

from bitcoinx import PublicKey, Script, Address, P2PKH_Address, TxOutput
from bitcoinx import OP_RETURN, OP_FALSE # pylint: disable=no-name-in-module

from PyQt5.QtCore import (pyqtSignal, Qt, QSize, QStringListModel, QTimer, QUrl)
from PyQt5.QtGui import QKeySequence, QCursor, QDesktopServices
from PyQt5.QtWidgets import (
    QPushButton, QMainWindow, QTabWidget, QSizePolicy, QShortcut, QFileDialog, QMenuBar,
    QMessageBox, QGridLayout, QLineEdit, QLabel, QComboBox, QHBoxLayout,
    QVBoxLayout, QWidget, QCompleter, QMenu, QTreeWidgetItem, QTextEdit,
    QInputDialog, QToolBar, QAction, QPlainTextEdit, QTreeView
)

import electrumsv
from electrumsv import bitcoin, commands, keystore, paymentrequest, qrscanner, util
from electrumsv.app_state import app_state
from electrumsv.bitcoin import COIN, is_address_valid, address_from_string
from electrumsv.constants import DATABASE_EXT, TxFlags
from electrumsv.exceptions import NotEnoughFunds, UserCancelled, ExcessiveFee
from electrumsv.i18n import _
from electrumsv.keystore import Hardware_KeyStore
from electrumsv.logs import logs
from electrumsv.network import broadcast_failure_reason
from electrumsv.networks import Net
from electrumsv.paymentrequest import PR_PAID
from electrumsv.transaction import (
    Transaction, tx_from_str, tx_output_to_display_text,
)
from electrumsv.util import (
    format_time, format_satoshis, format_satoshis_plain, bh2u, format_fee_satoshis,
    get_update_check_dates, get_identified_release_signers, profiler, get_wallet_name_from_path
)
from electrumsv.version import PACKAGE_VERSION
from electrumsv.wallet import sweep_preparations, Abstract_Wallet, ParentWallet
import electrumsv.web as web

from .amountedit import AmountEdit, BTCAmountEdit, MyLineEdit
from .contact_list import ContactList, edit_contact_dialog
from .coinsplitting_tab import CoinSplittingTab
from . import dialogs
from .preferences import PreferencesDialog
from .qrcodewidget import QRCodeWidget, QRDialog
from .qrtextedit import ShowQRTextEdit, ScanQRTextEdit
from .transaction_dialog import TxDialog
from .util import (
    MessageBoxMixin, ColorScheme, HelpLabel, expiration_values, ButtonsLineEdit,
    WindowModalDialog, Buttons, CopyCloseButton, MyTreeWidget, EnterButton,
    WaitingDialog, ChoicesLayout, OkButton, WWLabel, read_QIcon,
    CloseButton, CancelButton, text_dialog, filename_field, address_combo,
    update_fixed_tree_height, UntrustedMessageDialog, protected
)
from .wallet_api import WalletAPI


logger = logs.get_logger("mainwindow")


class ElectrumWindow(QMainWindow, MessageBoxMixin):

    payment_request_ok_signal = pyqtSignal()
    payment_request_error_signal = pyqtSignal()
    notify_transactions_signal = pyqtSignal()
    new_fx_quotes_signal = pyqtSignal()
    new_fx_history_signal = pyqtSignal()
    network_signal = pyqtSignal(str, object)
    history_updated_signal = pyqtSignal()
    network_status_signal = pyqtSignal()
    addresses_updated_signal = pyqtSignal(object, object)
    addresses_created_signal = pyqtSignal(object, object, object)

    def __init__(self, parent_wallet: ParentWallet):
        QMainWindow.__init__(self)

        self._api = WalletAPI(self)

        self.logger = logger
        self.config = app_state.config

        self.parent_wallet = parent_wallet
        wallet = parent_wallet.get_default_wallet()
        # TODO: ACCOUNTS: This paradigm of dealing with different wallets being used by different
        # tabs needs to be thought out and revisited with either the multi-account issue or the
        # multi-account polishing issue.
        self._send_wallet = wallet
        self._receive_wallet = wallet
        self._addresses_wallet = wallet

        self.network = app_state.daemon.network
        self.contacts = parent_wallet.contacts
        self.app = app_state.app
        self.cleaned_up = False
        self.is_max = False
        self.payment_request = None
        self.checking_accounts = False
        self.qr_window = None
        self.not_enough_funds = False
        self.require_fee_update = False
        self.tx_notifications = []
        self.tx_notify_timer = None
        self.tx_dialogs = []
        self.tl_windows = []
        self.tx_external_keypairs = {}

        self.create_status_bar()
        self.need_update = threading.Event()

        self.fee_unit = self.config.get('fee_unit', 0)

        self.completions = QStringListModel()

        self.tabs = tabs = QTabWidget(self)
        self.send_tab = self.create_send_tab()
        self.receive_tab = self.create_receive_tab()
        self.addresses_tab = self.create_addresses_tab()
        self.utxo_tab = self.create_utxo_tab()
        self.console_tab = self.create_console_tab()
        self.contacts_tab = self.create_contacts_tab()
        self.coinsplitting_tab = self.create_coinsplitting_tab()

        tabs.addTab(self.create_history_tab(), read_QIcon("tab_history.png"), _('History'))
        tabs.addTab(self.send_tab, read_QIcon("tab_send.png"), _('Send'))
        tabs.addTab(self.receive_tab, read_QIcon("tab_receive.png"), _('Receive'))

        def add_optional_tab(tabs, tab, icon, description, name, default=False):
            tab.tab_icon = icon
            tab.tab_description = description
            tab.tab_pos = len(tabs)
            tab.tab_name = name
            if self.config.get('show_{}_tab'.format(name), default):
                tabs.addTab(tab, icon, description.replace("&", ""))

        add_optional_tab(tabs, self.addresses_tab, read_QIcon("tab_addresses.png"),
                         _("&Addresses"), "addresses")
        add_optional_tab(tabs, self.utxo_tab, read_QIcon("tab_coins.png"),
                         _("Co&ins"), "utxo")
        add_optional_tab(tabs, self.contacts_tab, read_QIcon("tab_contacts.png"),
                         _("Con&tacts"), "contacts")
        add_optional_tab(tabs, self.console_tab, read_QIcon("tab_console.png"),
                         _("Con&sole"), "console")
        add_optional_tab(tabs, self.coinsplitting_tab, read_QIcon("tab_coins.png"),
                         _("Coin Splitting"), "coinsplitter", True)

        tabs.setSizePolicy(QSizePolicy.Expanding, QSizePolicy.Expanding)
        self.setCentralWidget(tabs)

        # Some tabs may want to be refreshed to show current state when selected.
        def on_tab_changed(to_tab_index):
            current_tab = self.tabs.currentWidget()
            if current_tab is self.coinsplitting_tab:
                self.coinsplitting_tab.update_layout()
        self.tabs.currentChanged.connect(on_tab_changed)

        if self.config.get("is_maximized"):
            self.showMaximized()

        self.init_menubar()
        self.init_toolbar()

        wrtabs = weakref.proxy(tabs)
        QShortcut(QKeySequence("Ctrl+W"), self, self.close)
        QShortcut(QKeySequence("Ctrl+Q"), self, self.close)
        QShortcut(QKeySequence("Ctrl+R"), self, self.update_wallet)
        QShortcut(QKeySequence("Ctrl+PgUp"), self,
                  lambda: wrtabs.setCurrentIndex((wrtabs.currentIndex() - 1)%wrtabs.count()))
        QShortcut(QKeySequence("Ctrl+PgDown"), self,
                  lambda: wrtabs.setCurrentIndex((wrtabs.currentIndex() + 1)%wrtabs.count()))

        for i in range(wrtabs.count()):
            QShortcut(QKeySequence("Alt+" + str(i + 1)), self,
                      lambda i=i: wrtabs.setCurrentIndex(i))

        self.network_status_signal.connect(self._update_network_status)
        self.payment_request_ok_signal.connect(self.payment_request_ok)
        self.payment_request_error_signal.connect(self.payment_request_error)
        self.notify_transactions_signal.connect(self.notify_transactions)
        self.history_view.setFocus(True)

        # Link wallet synchronisation to throttled UI updates.
        self._wallet_sync_event = app_state.async_.event()
        self._monitor_wallet_network_status_tasks = []
        for wallet in self.parent_wallet.get_child_wallets():
            task = app_state.async_.spawn(self._monitor_wallet_network_status, wallet)
            self._monitor_wallet_network_status_tasks.append(task)
        self.network_status_task = app_state.async_.spawn(self._maintain_network_status)

        # network callbacks
        if self.network:
            self.network_signal.connect(self.on_network_qt)
            interests = ['updated', 'new_transaction', 'status',
                         'banner', 'verified', 'fee']
            # To avoid leaking references to "self" that prevent the
            # window from being GC-ed when closed, callbacks should be
            # methods of this class only, and specifically not be
            # partials, lambdas or methods of subobjects.  Hence...
            self.network.register_callback(self.on_network, interests)
            # set initial message
            if self.network.main_server:
                self.console.showMessage(self.network.main_server.state.banner)
            self.network.register_callback(self.on_quotes, ['on_quotes'])
            self.network.register_callback(self._on_history, ['on_history'])
            self.network.register_callback(self._on_addresses_updated, ['on_addresses_updated'])
            self.network.register_callback(self._on_addresses_created, ['on_addresses_created'])
            self.new_fx_quotes_signal.connect(self.on_fx_quotes)
            self.new_fx_history_signal.connect(self.on_fx_history)

        self.load_wallet()
        self.app.timer.timeout.connect(self.timer_actions)

    def _on_addresses_created(self, event_name: str, wallet: Abstract_Wallet,
            addresses: Iterable[Address], is_change: bool=False) -> None:
        # logger.debug("_on_addresses_created %s %s", [a.to_string() for a in addresses], is_change)
        self.addresses_created_signal.emit(wallet, addresses, is_change)

    def _on_addresses_updated(self, event_name: str, wallet: Abstract_Wallet,
            addresses: Iterable[Address]) -> None:
        # logger.debug("_on_addresses_updated %s", [ a.to_string() for a in addresses ])
        self.addresses_updated_signal.emit(wallet, addresses)

    def _on_history(self, b):
        self.new_fx_history_signal.emit()

    def on_fx_history(self):
        self.history_view.update_tx_headers()
        self.history_view.update_tx_list()
        # inform things like address_dialog that there's a new history
        self.history_updated_signal.emit()

    def on_quotes(self, b):
        self.new_fx_quotes_signal.emit()

    def on_fx_quotes(self):
        self.update_status()
        # Refresh edits with the new rate
        edit = self.fiat_send_e if self.fiat_send_e.is_last_edited else self.amount_e
        edit.textEdited.emit(edit.text())
        edit = self.fiat_receive_e if self.fiat_receive_e.is_last_edited else self.receive_amount_e
        edit.textEdited.emit(edit.text())
        # History tab needs updating if it used spot
        if app_state.fx.history_used_spot:
            self.history_view.update_tx_list()
            self.history_updated_signal.emit()

    def toggle_tab(self, tab):
        show = self.tabs.indexOf(tab) == -1
        self.config.set_key('show_{}_tab'.format(tab.tab_name), show)
        item_text = (_("Hide") if show else _("Show")) + " " + tab.tab_description
        tab.menu_action.setText(item_text)
        if show:
            # Find out where to place the tab
            index = len(self.tabs)
            for i in range(len(self.tabs)):
                try:
                    if tab.tab_pos < self.tabs.widget(i).tab_pos:
                        index = i
                        break
                except AttributeError:
                    pass
            self.tabs.insertTab(index, tab, tab.tab_icon, tab.tab_description.replace("&", ""))
        else:
            i = self.tabs.indexOf(tab)
            self.tabs.removeTab(i)

    def push_top_level_window(self, window):
        '''Used for e.g. tx dialog box to ensure new dialogs are appropriately
        parented.  This used to be done by explicitly providing the parent
        window, but that isn't something hardware wallet prompts know.'''
        self.tl_windows.append(window)

    def pop_top_level_window(self, window):
        self.tl_windows.remove(window)

    def top_level_window(self):
        '''Do the right thing in the presence of tx dialog windows'''
        override = self.tl_windows[-1] if self.tl_windows else None
        return self.top_level_window_recurse(override)

    def is_hidden(self):
        return self.isMinimized() or self.isHidden()

    def show_or_hide(self):
        if self.is_hidden():
            self.bring_to_top()
        else:
            self.hide()

    def bring_to_top(self):
        self.show()
        self.raise_()

    def on_exception(self, exception):
        if not isinstance(exception, UserCancelled):
            self.logger.exception("")
            self.show_error(str(exception))

    def on_error(self, exc_info):
        self.on_exception(exc_info[1])

    def on_network(self, event, *args):
        if event == 'updated':
            self.need_update.set()

        elif event == 'new_transaction':
            tx, wallet = args
            if self.parent_wallet.contains_wallet(wallet):
                self.tx_notifications.append((tx, wallet))
                self.notify_transactions_signal.emit()
                self.need_update.set()
        elif event in ['status', 'banner', 'verified', 'fee']:
            # Handle in GUI thread
            self.network_signal.emit(event, args)
        else:
            self.logger.debug("unexpected network message event='%s' args='%s'", event, args)

    def on_network_qt(self, event, args=None):
        # Handle a network message in the GUI thread
        if event == 'status':
            self.update_status()
        elif event == 'banner':
            self.console.showMessage(self.network.main_server.state.banner)
        elif event == 'verified':
            self.history_view.update_tx_item(*args)
        elif event == 'fee':
            pass
        else:
            self.logger.debug("unexpected network_qt signal event='%s' args='%s'", event, args)

    def load_wallet(self):
        parent_wallet = self.parent_wallet
        self.logger = logs.get_logger(f"mainwindow[{parent_wallet.name()}]")
        self.update_recently_visited(parent_wallet.get_storage_path())
        # address used to create a dummy transaction and estimate transaction fee
        self.history_view.update_tx_list()
        self.utxo_list.update()
        self.need_update.set()
        # Once GUI has been initialized check if we want to announce something since the
        # callback has been called before the GUI was initialized
        self.notify_transactions()
        # update menus
        self.update_buttons_on_seed()
        self.update_console()
        self.clear_receive_tab()
        self.request_list.update()
        self.tabs.show()
        self.init_geometry()
        if self.config.get('hide_gui') and self.app.tray.isVisible():
            self.hide()
        else:
            self.show()
        self._update_window_title()
        self.history_updated_signal.emit()
        parent_wallet.create_gui_handlers(self)

    def init_geometry(self):
        winpos = self.parent_wallet.get_storage().get("winpos-qt")
        try:
            screen = self.app.desktop().screenGeometry()
            assert screen.contains(QRect(*winpos))
            self.setGeometry(*winpos)
        except:
            self.logger.debug("using default geometry")
            self.setGeometry(100, 100, 840, 400)

    def _update_window_title(self):
        title = f'ElectrumSV {PACKAGE_VERSION} ({Net.NAME})  -  {self.parent_wallet.name()}'
        self.setWindowTitle(title)

        # TODO: ACCOUNTS: This requires more nuance, in terms of showing which are watching only
        # when we get to the multi-account stage.
        for child_wallet in self.parent_wallet.get_child_wallets():
            if self.warn_if_watching_only(child_wallet):
                break

    def warn_if_watching_only(self, wallet: Abstract_Wallet) -> bool:
        if wallet.is_watching_only():
            msg = ' '.join([
                _("This wallet is watching-only."),
                _("This means you will not be able to spend Bitcoin SV with it."),
                _("Make sure you own the seed phrase or the private keys, "
                  "before you request Bitcoin SV to be sent to this wallet.")
            ])
            self.show_warning(msg, title=_('Information'))
            return True
        return False

    def open_wallet(self):
        try:
            wallet_folder = self.get_wallet_folder()
        except FileNotFoundError as e:
            self.show_error(str(e))
            return
        if not os.path.exists(wallet_folder):
            wallet_folder = None
        filename, __ = QFileDialog.getOpenFileName(self, "Select your wallet file", wallet_folder)
        if not filename:
            return
        self.app.new_window(filename)

    def backup_wallet(self):
        path = self.parent_wallet.get_storage_path()
        wallet_folder = os.path.dirname(path)
        filename, __ = QFileDialog.getSaveFileName(
            self, _('Enter a filename for the copy of your wallet'), wallet_folder)
        if not filename:
            return

        new_path = os.path.join(wallet_folder, filename)
        if new_path != path:
            try:
                # Copy file contents
                shutil.copyfile(path, new_path)

                # Copy file attributes if possible
                # (not supported on targets like Flatpak documents)
                try:
                    shutil.copystat(path, new_path)
                except (IOError, os.error):
                    pass

                self.show_message(_("A copy of your wallet file was created in")
                                  +" '%s'" % str(new_path), title=_("Wallet backup created"))
            except (IOError, os.error) as reason:
                self.show_critical(_("ElectrumSV was unable to copy your wallet file "
                                     "to the specified location.") + "\n" + str(reason),
                                   title=_("Unable to create backup"))

    def update_recently_visited(self, filename):
        recent = self.config.get('recently_open', [])
        if filename in recent:
            recent.remove(filename)
        recent.insert(0, filename)
        recent = [path for path in recent if os.path.exists(path)][:10]
        self.config.set_key('recently_open', recent)
        self.recently_visited_menu.clear()

        wallet_names = [get_wallet_name_from_path(path) for path in recent]
        counts = Counter(wallet_names)
        pairs = sorted((wallet_name if counts[wallet_name] == 1 else path, path)
                       for wallet_name, path in zip(wallet_names, recent))
        for menu_text, path in pairs:
            self.recently_visited_menu.addAction(menu_text, partial(self.app.new_window, path))
        self.recently_visited_menu.setEnabled(bool(pairs))

    def get_wallet_folder(self):
        return os.path.dirname(os.path.abspath(self.config.get_wallet_path()))

    def new_wallet(self):
        try:
            wallet_folder = self.get_wallet_folder()
        except FileNotFoundError as e:
            self.show_error(str(e))
            return
        i = 1
        existing_filenames = [ filename.lower() for filename in os.listdir(wallet_folder) ]
        while True:
            filename = "wallet_%d" % i
            if filename + DATABASE_EXT not in existing_filenames:
                break
            i += 1
        full_path = os.path.join(wallet_folder, filename)
        self.app.start_new_window(full_path, None)

    def init_menubar(self):
        menubar = QMenuBar()

        file_menu = menubar.addMenu(_("&File"))
        self.recently_visited_menu = file_menu.addMenu(_("&Recently open"))
        file_menu.addAction(_("&Open"), self.open_wallet).setShortcut(QKeySequence.Open)
        file_menu.addAction(_("&New/Restore"), self.new_wallet).setShortcut(QKeySequence.New)
        file_menu.addAction(_("&Save Copy"), self.backup_wallet).setShortcut(QKeySequence.SaveAs)
        file_menu.addAction(_("Delete"), self.remove_wallet)
        file_menu.addSeparator()
        file_menu.addAction(_("&Quit"), self.close)

        wallet_menu = menubar.addMenu(_("&Wallet"))
        wallet_menu.addAction(_("&Information"), self.show_wallet_information)
        if Net.NAME in ("testnet", "scalingtestnet"):
            def temp_func():
                from importlib import reload
                from . import wallet_wizard
                reload(wallet_wizard)
                wallet_wizard.open_wallet_wizard()
            wallet_menu.addAction(_("&New Wizard"), temp_func)
        wallet_menu.addSeparator()

        self.password_menu = wallet_menu.addAction(_("&Password"), self.change_password_dialog)
        wallet_menu.addSeparator()

        contacts_menu = wallet_menu.addMenu(_("Contacts"))
        contacts_menu.addAction(_("&New"), partial(edit_contact_dialog, self._api))
        invoices_menu = wallet_menu.addMenu(_("Invoices"))
        invoices_menu.addAction(_("Import"), self.invoice_list.import_invoices)
        hist_menu = wallet_menu.addMenu(_("&History"))
        hist_menu.addAction("Export", self.export_history_dialog)

        wallet_menu.addSeparator()
        wallet_menu.addAction(_("Find"), self.toggle_search).setShortcut(QKeySequence("Ctrl+F"))

        def add_toggle_action(view_menu, tab):
            is_shown = self.tabs.indexOf(tab) > -1
            item_name = (_("Hide") if is_shown else _("Show")) + " " + tab.tab_description
            tab.menu_action = view_menu.addAction(item_name, lambda: self.toggle_tab(tab))

        view_menu = menubar.addMenu(_("&View"))
        add_toggle_action(view_menu, self.addresses_tab)
        add_toggle_action(view_menu, self.utxo_tab)
        add_toggle_action(view_menu, self.contacts_tab)
        add_toggle_action(view_menu, self.coinsplitting_tab)
        add_toggle_action(view_menu, self.console_tab)

        tools_menu = menubar.addMenu(_("&Tools"))

        tools_menu.addAction(_("Preferences"), self.preferences_dialog)
        tools_menu.addAction(_("&Network"), lambda: self.app.show_network_dialog(self))
        tools_menu.addSeparator()
        # TODO: ACCOUNTS: Currently assumes default wallet, should factor in the multi-account
        # paradigm.
        tools_menu.addAction(_("&Sign/verify message"), self.sign_verify_message)
        tools_menu.addAction(_("&Encrypt/decrypt message"), self.encrypt_message)
        tools_menu.addSeparator()

        paytomany_menu = tools_menu.addAction(_("&Pay to many"), self.paytomany)

        raw_transaction_menu = tools_menu.addMenu(_("&Load transaction"))
        raw_transaction_menu.addAction(_("&From file"), self.do_process_from_file)
        raw_transaction_menu.addAction(_("&From text"), self.do_process_from_text)
        raw_transaction_menu.addAction(_("&From the blockchain"), self.do_process_from_txid)
        raw_transaction_menu.addAction(_("&From QR code"), self.do_process_from_qrcode)
        self.raw_transaction_menu = raw_transaction_menu

        help_menu = menubar.addMenu(_("&Help"))
        help_menu.addAction(_("&About"), self.show_about)
        help_menu.addAction(_("&Check for updates"), self.show_update_check)
        help_menu.addAction(_("&Official website"), lambda: webbrowser.open("http://electrumsv.io"))
        help_menu.addSeparator()
        help_menu.addAction(_("Documentation"),
            lambda: webbrowser.open("http://electrumsv.readthedocs.io/")
        ).setShortcut(QKeySequence.HelpContents)
        help_menu.addAction(_("&Report Bug"), self.show_report_bug)
        help_menu.addSeparator()
        help_menu.addAction(_("&Donate to server"), self.donate_to_server)

        self.setMenuBar(menubar)

    def init_toolbar(self):
        self.toolbar = toolbar = QToolBar(self)
        icon_size = self.app.dpi / 5.8
        toolbar.setMovable(False)
        toolbar.setIconSize(QSize(icon_size, icon_size))
        toolbar.setToolButtonStyle(Qt.ToolButtonTextUnderIcon)

        make_payment_action = QAction(read_QIcon("icons8-initiate-money-transfer-80.png"),
            _("Make Payment"), self)
        make_payment_action.triggered.connect(self.new_payment)
        toolbar.addAction(make_payment_action)

        spacer = QWidget(self)
        spacer.setSizePolicy(QSizePolicy.Expanding, QSizePolicy.Preferred)
        spacer.setVisible(True)
        self.spacer_action = toolbar.addWidget(spacer)

        log_action = QAction(read_QIcon("icons8-moleskine-80.png"), _("Log Viewer"), self)
        log_action.triggered.connect(self.app.show_log_viewer)
        toolbar.addAction(log_action)

        network_action = QAction(read_QIcon("network.png"), _("Network"), self)
        network_action.triggered.connect(lambda: self.app.show_network_dialog(self))
        toolbar.addAction(network_action)

        preferences_action = QAction(read_QIcon("preferences.png"), _("Preferences"), self)
        preferences_action.triggered.connect(self.preferences_dialog)
        toolbar.addAction(preferences_action)

        self._update_check_state = "default"
        update_action = QAction(
            read_QIcon("icons8-available-updates-80-blue"), _("Update Check"), self)
        def _update_show_menu(checked: bool = False):
            self._update_menu.exec(QCursor.pos())
        update_action.triggered.connect(_update_show_menu)
        self._update_action = update_action
        toolbar.addAction(update_action)
        self._update_check_toolbar_update()

        toolbar.insertSeparator(update_action)

        self.addToolBar(toolbar)
        self.setUnifiedTitleAndToolBarOnMac(True)

    def add_toolbar_action(self, action: QAction) -> None:
        self.toolbar.insertAction(self.spacer_action, action)

    def _update_check_toolbar_update(self):
        update_check_state = "default"
        check_result = self.config.get('last_update_check')
        stable_version = "?"
        if check_result is not None:
            # The latest stable release date, the date of the build we are using.
            stable_result = check_result["stable"]
            stable_signers = get_identified_release_signers(stable_result)
            if stable_signers:
                release_date, current_date = get_update_check_dates(stable_result["date"])
                if release_date > current_date:
                    if time.time() - release_date.timestamp() < 24 * 60 * 60:
                        update_check_state = "update-present-immediate"
                    else:
                        update_check_state = "update-present-prolonged"
                stable_version = stable_result["version"]

        def _on_check_for_updates(checked: bool=False):
            self.show_update_check()

        def _on_view_pending_update(checked: bool=False):
            QDesktopServices.openUrl(QUrl("https://electrumsv.io/#downloads"))

        menu = QMenu()
        self._update_menu = menu
        self._update_check_action = menu.addAction(
            _("Check for Updates"), _on_check_for_updates)

        if update_check_state == "default":
            icon_path = "icons8-available-updates-80-blue"
            icon_text = _("Updates")
            tooltip = _("Check for Updates")
            menu.setDefaultAction(self._update_check_action)
        elif update_check_state == "update-present-immediate":
            icon_path = "icons8-available-updates-80-yellow"
            icon_text = f"{stable_version}"
            tooltip = _("A newer version of ElectrumSV is available, and "+
                "was released on {0:%c}").format(release_date)
            self._update_view_pending_action = menu.addAction(
                _("View Pending Update"), _on_view_pending_update)
            menu.setDefaultAction(self._update_view_pending_action)
        elif update_check_state == "update-present-prolonged":
            icon_path = "icons8-available-updates-80-red"
            icon_text = f"{stable_version}"
            tooltip = _("A newer version of ElectrumSV is available, and "+
                "was released on {0:%c}").format(release_date)
            self._update_view_pending_action = menu.addAction(
                _("View Pending Update"), _on_view_pending_update)
            menu.setDefaultAction(self._update_view_pending_action)
        # Apply the update state.
        self._update_action.setMenu(menu)
        self._update_action.setIcon(read_QIcon(icon_path))
        self._update_action.setText(icon_text)
        self._update_action.setToolTip(tooltip)
        self._update_check_state = update_check_state

    def on_update_check(self, success, result):
        if success:
            stable_result = result["stable"]
            stable_signers = get_identified_release_signers(stable_result)
            if stable_signers:
                # The latest stable release date, the date of the build we are using.
                stable_date_string = stable_result["date"]
                release_date, current_date = get_update_check_dates(stable_date_string)
                if release_date > current_date:
                    self.app.tray.showMessage(
                        "ElectrumSV",
                        _("A new version of ElectrumSV, version {}, is available for download")
                            .format(stable_result["version"]),
                        read_QIcon("electrum_dark_icon"), 20000)

        self._update_check_toolbar_update()

    def new_payment(self):
        from . import payment
        from importlib import reload
        reload(payment)
        self.w = payment.PaymentWindow(self._api, parent=self)
        self.w.show()

    def donate_to_server(self):
        server = self.network.main_server
        addr = server.state.donation_address
        if is_address_valid(addr):
            addr = address_from_string(addr)
            self.pay_to_URI(web.create_URI(addr, 0, _('Donation for {}').format(server.host)))
        else:
            self.show_error(_('The server {} has not provided a valid donation address')
                            .format(server))

    def show_about(self):
        QMessageBox.about(self, "ElectrumSV",
            _("Version")+" %s" % PACKAGE_VERSION + "\n\n" +
            _("ElectrumSV's focus is speed, with low resource usage and simplifying "
              "Bitcoin SV. Startup times are instant because it operates in "
              "conjunction with high-performance servers that handle the most complicated "
              "parts of the Bitcoin SV system."  + "\n\n" +
              _("Uses icons from the Icons8 icon pack (icons8.com).")))

    def show_update_check(self):
        from . import update_check
        update_check.UpdateCheckDialog()

    def show_report_bug(self):
        msg = ' '.join([
            _("Please report any bugs as issues on github:<br/>"),
            "<a href=\"https://github.com/ElectrumSV/ElectrumSV/issues"
            "\">https://github.com/ElectrumSV/ElectrumSV/issues</a><br/><br/>",
            _("Before reporting a bug, upgrade to the most recent version of ElectrumSV "
              "(latest release or git HEAD), and include the version number in your report."),
            _("Try to explain not only what the bug is, but how it occurs.")
         ])
        self.show_message(msg, title="ElectrumSV - " + _("Reporting Bugs"))

    last_notify_tx_time = 0.0
    notify_tx_rate = 30.0

    def notify_tx_cb(self):
        n_ok = 0
        if self.network and self.network.is_connected():
            num_txns = len(self.tx_notifications)
            if num_txns:
                # Combine the transactions
                total_amount = 0
                for tx, wallet in self.tx_notifications:
                    if tx:
                        is_relevant, is_mine, v, fee = wallet.get_wallet_delta(tx)
                        if v > 0 and is_relevant:
                            total_amount += v
                            n_ok += 1
                if n_ok:
                    self.logger.debug("Notifying GUI %d tx", n_ok)
                    if n_ok > 1:
                        self.notify(_("{} new transactions received: Total amount received "
                                      "in the new transactions {}")
                                    .format(n_ok, self.format_amount_and_units(total_amount)))
                    else:
                        self.notify(_("New transaction received: {}").format(
                            self.format_amount_and_units(total_amount)))
        self.tx_notifications = list()
        self.last_notify_tx_time = time.time() if n_ok else self.last_notify_tx_time
        if self.tx_notify_timer:
            self.tx_notify_timer.stop()
            self.tx_notify_timer = None


    def notify_transactions(self):
        if self.tx_notify_timer or not len(self.tx_notifications) or self.cleaned_up:
            # common case: extant notify timer -- we already enqueued to notify. So bail
            # and wait for timer to handle it.
            return
        elapsed = time.time() - self.last_notify_tx_time
        if elapsed < self.notify_tx_rate:
            # spam control. force tx notify popup to not appear more often than every 30
            # seconds by enqueing the request for a timer to handle it sometime later
            self.tx_notify_timer = QTimer(self)
            self.tx_notify_timer.setSingleShot(True)
            self.tx_notify_timer.timeout.connect(self.notify_tx_cb)
            when = (self.notify_tx_rate - elapsed)
            self.logger.debug("Notify spam control: will notify GUI of %d new tx's in %f seconds",
                              len(self.tx_notifications), when)
            self.tx_notify_timer.start(when * 1e3) # time in ms
        else:
            # it's been a while since we got a tx notify -- so do it immediately (no timer
            # necessary)
            self.notify_tx_cb()


    def notify(self, message):
        self.app.tray.showMessage("ElectrumSV", message,
                                  read_QIcon("electrum_dark_icon"), 20000)

    # custom wrappers for getOpenFileName and getSaveFileName, that remember the path
    # selected by the user
    def getOpenFileName(self, title, filter = ""):
        directory = self.config.get('io_dir', os.path.expanduser('~'))
        fileName, __ = QFileDialog.getOpenFileName(self, title, directory, filter)
        if fileName and directory != os.path.dirname(fileName):
            self.config.set_key('io_dir', os.path.dirname(fileName), True)
        return fileName

    def getOpenFileNames(self, title, filter = ""):
        directory = self.config.get('io_dir', os.path.expanduser('~'))
        fileNames, __ = QFileDialog.getOpenFileNames(self, title, directory, filter)
        if fileNames and directory != os.path.dirname(fileNames[0]):
            self.config.set_key('io_dir', os.path.dirname(fileNames[0]), True)
        return fileNames

    def getSaveFileName(self, title, filename, filter = ""):
        directory = self.config.get('io_dir', os.path.expanduser('~'))
        path = os.path.join( directory, filename )
        fileName, __ = QFileDialog.getSaveFileName(self, title, path, filter)
        if fileName and directory != os.path.dirname(fileName):
            self.config.set_key('io_dir', os.path.dirname(fileName), True)
        return fileName

    def timer_actions(self):
        # Note this runs in the GUI thread
        if self.need_update.is_set():
            self.need_update.clear()
            self.update_wallet()

        # resolve aliases (used to be used for openalias)
        self.payto_e.resolve()

        # update fee
        if self.require_fee_update:
            self.do_update_fee()
            self.require_fee_update = False

    def format_amount(self, x, is_diff=False, whitespaces=False):
        return format_satoshis(x, app_state.num_zeros, app_state.decimal_point,
                               is_diff=is_diff, whitespaces=whitespaces)

    def format_amount_and_units(self, amount):
        text = self.format_amount(amount) + ' ' + app_state.base_unit()
        if app_state.fx and app_state.fx.is_enabled():
            x = app_state.fx.format_amount_and_units(amount)
            if text and x:
                text += ' (%s)'%x
        return text

    def get_amount_and_units(self, amount: int) -> Tuple[str, str]:
        bitcoin_text = self.format_amount(amount) + ' ' + app_state.base_unit()
        if app_state.fx and app_state.fx.is_enabled():
            fiat_text = app_state.fx.format_amount_and_units(amount)
        else:
            fiat_text = ''
        return bitcoin_text, fiat_text

    def format_fee_rate(self, fee_rate: int) -> str:
        return format_fee_satoshis(fee_rate/1000, app_state.num_zeros) + ' sat/B'

    def connect_fields(self, window, btc_e, fiat_e, fee_e):

        def edit_changed(edit):
            if edit.follows:
                return
            edit.setStyleSheet(ColorScheme.DEFAULT.as_stylesheet())
            fiat_e.is_last_edited = (edit == fiat_e)
            amount = edit.get_amount()
            rate = app_state.fx.exchange_rate() if app_state.fx else None
            if rate is None or amount is None:
                if edit is fiat_e:
                    btc_e.setText("")
                    if fee_e:
                        fee_e.setText("")
                else:
                    fiat_e.setText("")
            else:
                if edit is fiat_e:
                    btc_e.follows = True
                    btc_e.setAmount(int(amount / Decimal(rate) * COIN))
                    btc_e.setStyleSheet(ColorScheme.BLUE.as_stylesheet())
                    btc_e.follows = False
                    if fee_e:
                        window.update_fee()
                else:
                    fiat_e.follows = True
                    fiat_e.setText(app_state.fx.ccy_amount_str(
                        amount * Decimal(rate) / COIN, False))
                    fiat_e.setStyleSheet(ColorScheme.BLUE.as_stylesheet())
                    fiat_e.follows = False

        btc_e.follows = False
        fiat_e.follows = False
        fiat_e.textChanged.connect(partial(edit_changed, fiat_e))
        btc_e.textChanged.connect(partial(edit_changed, btc_e))
        fiat_e.is_last_edited = False

    async def _monitor_wallet_network_status(self, wallet: Abstract_Wallet) -> None:
        while True:
            await wallet.progress_event.wait()
            wallet.progress_event.clear()
            self._wallet_sync_event.set()

    async def _maintain_network_status(self) -> None:
        while True:
            await self._wallet_sync_event.wait()
            self.network_status_signal.emit()
            # Throttle updates
            await asyncio.sleep(1.0)

    def _update_network_status(self) -> None:
        text = _("Offline")
        if self.network:
            request_count = 0
            response_count = 0
            for wallet in self.parent_wallet.get_child_wallets():
                if wallet.request_count > wallet.response_count:
                    request_count += wallet.request_count
                    response_count += wallet.response_count
                else:
                    wallet.request_count = 0
                    wallet.response_count = 0
            if request_count > response_count:
                text = _("Synchronizing...")
                text += f' {response_count:,d}/{request_count:,d}'
            else:
                server_height = self.network.get_server_height()
                if server_height == 0:
                    text = _("Not connected")
                else:
                    server_lag = self.network.get_local_height() - server_height
                    if server_lag > 1:
                        text = _("Server {} blocks behind").format(server_lag)
                    else:
                        text = _("Connected")
        self._status_bar.set_network_status(text)

    def update_status(self):
        fiat_status = None
        # Display if offline. Display if online. Do not display if synchronizing.
        if self.network and self.network.is_connected():
            # append fiat balance and price
            if app_state.fx.is_enabled():
                balance = 0
                for wallet in self.parent_wallet.get_child_wallets():
                    c, u, x = wallet.get_balance()
                    balance += c
                fiat_status = app_state.fx.get_fiat_status(
                    balance, app_state.base_unit(), app_state.decimal_point)
        self.set_status_bar_balance(True)
        self._status_bar.set_fiat_status(fiat_status)

    @profiler
    def update_wallet(self):
        self.update_status()
        if (self.parent_wallet.is_synchronized() or not self.network or
                not self.network.is_connected()):
            self.update_tabs()

    def update_tabs(self, *args):
        self.history_view.update_tx_list()
        self.request_list.update()
        self.utxo_list.update()
        self.contact_list.update()
        self.invoice_list.update()
        self.history_updated_signal.emit()

    def create_history_tab(self):
        from .history_list import HistoryView
        self.history_view = HistoryView(self, self.parent_wallet)
        return self.history_view

    def show_address(self, wallet: Abstract_Wallet, addr: Address):
        from . import address_dialog
        d = address_dialog.AddressDialog(self, wallet, addr)
        d.exec_()

    def show_transaction(self, tx, tx_desc=None, prompt_if_unsaved=False):
        '''tx_desc is set only for txs created in the Send tab'''
        tx_dialog = TxDialog(tx, self, tx_desc, prompt_if_unsaved)
        tx_dialog.finished.connect(partial(self.on_tx_dialog_finished, tx_dialog))
        self.tx_dialogs.append(tx_dialog)
        tx_dialog.show()
        return tx_dialog

    def on_tx_dialog_finished(self, tx_dialog, status):
        tx_dialog.finished.disconnect()
        self.tx_dialogs.remove(tx_dialog)

    def create_receive_tab(self):
        # A 4-column grid layout.  All the stretch is in the last column.
        # The exchange rate plugin adds a fiat widget in column 2
        self.receive_grid = grid = QGridLayout()
        grid.setSpacing(8)
        grid.setColumnStretch(3, 1)

        self.receive_address = None
        self.receive_address_e = ButtonsLineEdit()
        self.receive_address_e.addCopyButton(self.app)
        self.receive_address_e.setReadOnly(True)
        msg = _('Bitcoin SV address where the payment should be received. '
                'Note that each payment request uses a different Bitcoin SV address.')
        self.receive_address_label = HelpLabel(_('Receiving address'), msg)
        self.receive_address_e.textChanged.connect(self.update_receive_qr)
        self.receive_address_e.setFocusPolicy(Qt.NoFocus)
        grid.addWidget(self.receive_address_label, 0, 0)
        grid.addWidget(self.receive_address_e, 0, 1, 1, -1)

        self.receive_message_e = QLineEdit()
        grid.addWidget(QLabel(_('Description')), 1, 0)
        grid.addWidget(self.receive_message_e, 1, 1, 1, -1)
        self.receive_message_e.textChanged.connect(self.update_receive_qr)

        self.receive_amount_e = BTCAmountEdit()
        grid.addWidget(QLabel(_('Requested amount')), 2, 0)
        grid.addWidget(self.receive_amount_e, 2, 1)
        self.receive_amount_e.textChanged.connect(self.update_receive_qr)

        self.fiat_receive_e = AmountEdit(app_state.fx.get_currency if app_state.fx else '')
        if not app_state.fx or not app_state.fx.is_enabled():
            self.fiat_receive_e.setVisible(False)
        grid.addWidget(self.fiat_receive_e, 2, 2, Qt.AlignLeft)
        self.connect_fields(self, self.receive_amount_e, self.fiat_receive_e, None)

        self.expires_combo = QComboBox()
        self.expires_combo.addItems([i[0] for i in expiration_values])
        self.expires_combo.setCurrentIndex(3)
        self.expires_combo.setFixedWidth(self.receive_amount_e.width())
        msg = ' '.join([
            _('Expiration date of your request.'),
            _('This information is seen by the recipient if you send them '
              'a signed payment request.'),
            _('Expired requests have to be deleted manually from your list, '
              'in order to free the corresponding Bitcoin SV addresses.'),
            _('The Bitcoin SV address never expires and will always be part '
              'of this ElectrumSV wallet.'),
        ])
        grid.addWidget(HelpLabel(_('Request expires'), msg), 3, 0)
        grid.addWidget(self.expires_combo, 3, 1)
        self.expires_label = QLineEdit('')
        self.expires_label.setReadOnly(1)
        self.expires_label.setFocusPolicy(Qt.NoFocus)
        self.expires_label.hide()
        grid.addWidget(self.expires_label, 3, 1)

        self.save_request_button = QPushButton(_('Save'))
        self.save_request_button.clicked.connect(self.save_payment_request)

        self.new_request_button = QPushButton(_('New'))
        self.new_request_button.clicked.connect(self.new_payment_request)

        self.receive_qr = QRCodeWidget(fixedSize=200)
        self.receive_qr.mouseReleaseEvent = lambda x: self.toggle_qr_window()
        self.receive_qr.enterEvent = lambda x: self.app.setOverrideCursor(
            QCursor(Qt.PointingHandCursor))
        self.receive_qr.leaveEvent = lambda x: self.app.setOverrideCursor(QCursor(Qt.ArrowCursor))

        self.receive_buttons = buttons = QHBoxLayout()
        buttons.addStretch(1)
        buttons.addWidget(self.save_request_button)
        buttons.addWidget(self.new_request_button)
        grid.addLayout(buttons, 4, 1, 1, 2)

        self.receive_requests_label = QLabel(_('Requests'))

        from .request_list import RequestList
        self.request_list = RequestList(self)

        # layout
        vbox_g = QVBoxLayout()
        vbox_g.addLayout(grid)
        vbox_g.addStretch()

        hbox = QHBoxLayout()
        hbox.addLayout(vbox_g)
        hbox.addWidget(self.receive_qr)

        w = QWidget()
        w.searchable_list = self.request_list
        vbox = QVBoxLayout(w)
        vbox.addLayout(hbox)
        vbox.addStretch(1)
        vbox.addWidget(self.receive_requests_label)
        vbox.addWidget(self.request_list)
        vbox.setStretchFactor(self.request_list, 1000)

        return w

    def delete_payment_request(self, address: Address) -> None:
        self._receive_wallet.remove_payment_request(address, self.config)
        self.request_list.update()
        self.clear_receive_tab()

    def get_request_URI(self, address: Address) -> str:
        req = self._receive_wallet.receive_requests[address]
        message = self._receive_wallet.labels.get(address.to_string(), '')
        amount = req['amount']
        URI = web.create_URI(address, amount, message)
        if req.get('time'):
            URI += "&time=%d"%req.get('time')
        if req.get('exp'):
            URI += "&exp=%d"%req.get('exp')
        return str(URI)

    def save_payment_request(self):
        if not self.receive_address:
            self.show_error(_('No receiving address'))
        amount = self.receive_amount_e.get_amount()
        message = self.receive_message_e.text()
        if not message and not amount:
            self.show_error(_('No message or amount'))
            return False
        i = self.expires_combo.currentIndex()
        expiration = [x[1] for x in expiration_values][i]
        req = self._receive_wallet.make_payment_request(self.receive_address, amount,
                                               message, expiration)
        self._receive_wallet.add_payment_request(req, self.config)
        self.request_list.update()
        # The existence of the address in the payment request index changes it's state (not unused).
        if self._addresses_wallet is self._receive_wallet and self.address_list is not None:
            self.address_list.update_addresses([ self.receive_address ])
        self.save_request_button.setEnabled(False)

    def view_and_paste(self, title, msg, data):
        dialog = WindowModalDialog(self, title)
        vbox = QVBoxLayout()
        label = QLabel(msg)
        label.setWordWrap(True)
        vbox.addWidget(label)
        pr_e = ShowQRTextEdit(text=data)
        vbox.addWidget(pr_e)
        vbox.addLayout(Buttons(CopyCloseButton(pr_e.text, self.app, dialog)))
        dialog.setLayout(vbox)
        dialog.exec_()

    def export_payment_request(self, addr) -> None:
        r = self._receive_wallet.receive_requests[addr]
        pr_data = paymentrequest.PaymentRequest.from_wallet_entry(r).to_json()
        name = r['id'] + '.bip270.json'
        fileName = self.getSaveFileName(_("Select where to save your payment request"),
                                        name, "*.bip270.json")
        if fileName:
            with open(fileName, "w") as f:
                f.write(pr_data)
            self.show_message(_("Request saved successfully"))
            self.saved = True

    def new_payment_request(self) -> None:
        addr = self._receive_wallet.get_unused_address()
        if addr is None:
            if not self._receive_wallet.is_deterministic():
                msg = [
                    _('No more addresses in your wallet.'),
                    _('You are using a non-deterministic wallet, which '
                      'cannot create new addresses.'),
                    _('If you want to create new addresses, use a deterministic wallet instead.')
                   ]
                self.show_message(' '.join(msg))
                return
            if not self.question(_(
                    'Warning: The next address will not be recovered automatically if '
                    'you restore your wallet from seed; you may need to add it manually.\n\n'
                    'This occurs because you have too many unused addresses in your wallet. '
                    'To avoid this situation, use the existing addresses first.\n\n'
                    'Create anyway?'
            )):
                return
            addr = self._receive_wallet.create_new_address(False)
        self.set_receive_address(addr)
        self.expires_label.hide()
        self.expires_combo.show()
        self.new_request_button.setEnabled(False)
        self.receive_message_e.setFocus(1)

    def set_receive_address(self, addr: Address) -> None:
        self.receive_address = addr
        self.receive_message_e.setText('')
        self.receive_amount_e.setAmount(None)
        self.update_receive_address_widget()

    def update_receive_address_widget(self) -> None:
        text = ''
        if self.receive_address:
            text = self.receive_address.to_string()
        self.receive_address_e.setText(text)

    def clear_receive_tab(self) -> None:
        self.expires_label.hide()
        self.expires_combo.show()
        self.set_receive_address(self._receive_wallet.get_receiving_address())

    def toggle_qr_window(self):
        from . import qrwindow
        if not self.qr_window:
            self.qr_window = qrwindow.QR_Window(self)
            self.qr_window.setVisible(True)
            self.qr_window_geometry = self.qr_window.geometry()
        else:
            if not self.qr_window.isVisible():
                self.qr_window.setVisible(True)
                self.qr_window.setGeometry(self.qr_window_geometry)
            else:
                self.qr_window_geometry = self.qr_window.geometry()
                self.qr_window.setVisible(False)
        self.update_receive_qr()

    def show_send_tab(self):
        self.tabs.setCurrentIndex(self.tabs.indexOf(self.send_tab))

    def show_receive_tab(self):
        self.tabs.setCurrentIndex(self.tabs.indexOf(self.receive_tab))

    def receive_at(self, addr):
        self.receive_address = addr
        self.show_receive_tab()
        self.new_request_button.setEnabled(True)
        self.update_receive_address_widget()

    def update_receive_qr(self):
        amount = self.receive_amount_e.get_amount()
        message = self.receive_message_e.text()
        self.save_request_button.setEnabled((amount is not None) or (message != ""))
        uri = web.create_URI(self.receive_address, amount, message)
        self.receive_qr.setData(uri)
        if self.qr_window and self.qr_window.isVisible():
            self.qr_window.set_content(self.receive_address_e.text(), amount,
                                       message, uri)

    def create_send_tab(self):
        # A 4-column grid layout.  All the stretch is in the last column.
        # The exchange rate plugin adds a fiat widget in column 2
        self.send_grid = grid = QGridLayout()
        grid.setSpacing(8)
        # This ensures all columns are stretched over the full width of the last tab.
        grid.setColumnStretch(4, 1)

        from .paytoedit import PayToEdit
        self.amount_e = BTCAmountEdit()
        self.payto_e = PayToEdit(self)

        # From fields row.
        # This is enabled by "spending" coins in the coins tab.

        self.from_label = QLabel(_('From'))
        self.from_label.setContentsMargins(0, 5, 0, 0)
        self.from_label.setAlignment(Qt.AlignTop)
        grid.addWidget(self.from_label, 1, 0)
        self.from_list = MyTreeWidget(self, self.from_list_menu, ['Address / Outpoint','Amount'])
        self.from_list.setMaximumHeight(80)
        grid.addWidget(self.from_list, 1, 1, 1, -1)
        self.set_pay_from([])

        msg = (_('Recipient of the funds.') + '\n\n' +
               _('You may enter a Bitcoin SV address, a label from your list of '
                 'contacts (a list of completions will be proposed), or an alias '
                 '(email-like address that forwards to a Bitcoin SV address)'))
        payto_label = HelpLabel(_('Pay to'), msg)
        payto_label.setSizePolicy(QSizePolicy.Maximum, QSizePolicy.Preferred)
        grid.addWidget(payto_label, 2, 0)
        grid.addWidget(self.payto_e, 2, 1, 1, -1)

        msg = (_('Amount to be sent.') + '\n\n' +
               _('The amount will be displayed in red if you do not have '
                 'enough funds in your wallet.') + ' '
               + _('Note that if you have frozen some of your addresses, the available '
                   'funds will be lower than your total balance.') + '\n\n'
               + _('Keyboard shortcut: type "!" to send all your coins.'))
        amount_label = HelpLabel(_('Amount'), msg)
        grid.addWidget(amount_label, 3, 0)
        grid.addWidget(self.amount_e, 3, 1)

        self.fiat_send_e = AmountEdit(app_state.fx.get_currency if app_state.fx else '')
        if not app_state.fx or not app_state.fx.is_enabled():
            self.fiat_send_e.setVisible(False)
        grid.addWidget(self.fiat_send_e, 3, 2)
        self.amount_e.frozen.connect(
            lambda: self.fiat_send_e.setFrozen(self.amount_e.isReadOnly()))

        self.max_button = EnterButton(_("Max"), self.spend_max)
        self.max_button.setSizePolicy(QSizePolicy.Fixed, QSizePolicy.Preferred)
        grid.addWidget(self.max_button, 3, 3)

        completer = QCompleter()
        completer.setCaseSensitivity(False)
        self.payto_e.set_completer(completer)
        completer.setModel(self.completions)

        msg = (_('Description of the transaction (not mandatory).') + '\n\n' +
               _('The description is not sent to the recipient of the funds. '
                 'It is stored in your wallet file, and displayed in the \'History\' tab.'))
        description_label = HelpLabel(_('Description'), msg)
        grid.addWidget(description_label, 4, 0)
        self.message_e = MyLineEdit()
        grid.addWidget(self.message_e, 4, 1, 1, -1)

        # OP_RETURN fields row

        msg_attached = (_('Attached files (optional).') + '\n\n' +
                        _('Posts PERMANENT data to the Bitcoin SV blockchain as part of '
                          'this transaction using OP_RETURN.') + '\n\n' +
                        _('If you attach files, the \'Pay to\' field can be left blank.'))
        attached_data_label = HelpLabel(_('Attached Files'), msg_attached)
        attached_data_label.setContentsMargins(0, 5, 0, 0)
        attached_data_label.setAlignment(Qt.AlignTop)
        grid.addWidget(attached_data_label,  5, 0)

        hbox = QHBoxLayout()
        hbox.setSpacing(0)
        def attach_menu(*args):
            pass
        self.send_data_list = MyTreeWidget(self, attach_menu,
            [ "", _("File size"), _("File name"), "" ], 2)
        self.send_data_list.setSelectionMode(MyTreeWidget.SingleSelection)
        self.send_data_list.setSelectionBehavior(MyTreeWidget.SelectRows)
        hbox.addWidget(self.send_data_list)
        vbox = QVBoxLayout()
        vbox.setSpacing(0)
        vbox.setContentsMargins(5, 0, 0, 0)
        attach_button = EnterButton("", self._do_add_send_attachments)
        attach_button.setToolTip(_("Add file(s)"))
        attach_button.setIcon(read_QIcon("icons8-attach-96.png"))
        attach_button.setSizePolicy(QSizePolicy.Maximum, QSizePolicy.Maximum)
        vbox.addWidget(attach_button)
        vbox.addStretch()
        hbox.addLayout(vbox)
        self._on_send_data_list_updated()
        grid.addLayout(hbox, 5, 1, 1, -1)

        self.connect_fields(self, self.amount_e, self.fiat_send_e, None)

        self.preview_button = EnterButton(_("Preview"), self.do_preview)
        self.preview_button.setToolTip(
            _('Display the details of your transactions before signing it.'))
        self.send_button = EnterButton(_("Send"), self.do_send)
        if self.network is None:
            self.send_button.setEnabled(False)
            self.send_button.setToolTip(_('You are using ElectrumSV in offline mode; restart '
                                          'ElectrumSV if you want to get connected'))

        self.clear_button = EnterButton(_("Clear"), self.do_clear)

        buttons = QHBoxLayout()
        buttons.addStretch(1)
        buttons.addWidget(self.clear_button)
        buttons.addWidget(self.preview_button)
        buttons.addWidget(self.send_button)
        buttons.addStretch(1)
        grid.addLayout(buttons, 6, 0, 1, -1)

        self.amount_e.shortcut.connect(self.spend_max)
        self.payto_e.textChanged.connect(self.update_fee)
        self.amount_e.textEdited.connect(self.update_fee)

        def reset_max(t):
            self.is_max = False
            self.max_button.setEnabled(not bool(t))
        self.amount_e.textEdited.connect(reset_max)
        self.fiat_send_e.textEdited.connect(reset_max)

        def entry_changed():
            text = ""
            if self.not_enough_funds:
                amt_color = ColorScheme.RED
                text = _( "Not enough funds" )
                c, u, x = self._send_wallet.get_frozen_balance()
                if c+u+x:
                    text += (' (' + self.format_amount(c+u+x).strip() + ' ' +
                             app_state.base_unit() + ' ' + _("are frozen") + ')')

            if self.amount_e.isModified():
                amt_color = ColorScheme.DEFAULT
            else:
                amt_color = ColorScheme.BLUE

            self.statusBar().showMessage(text)
            self.amount_e.setStyleSheet(amt_color.as_stylesheet())

        self.amount_e.textChanged.connect(entry_changed)

        self.invoices_label = QLabel(_('Invoices'))
        from .invoice_list import InvoiceList
        self.invoice_list = InvoiceList(self)

        vbox0 = QVBoxLayout()
        vbox0.addLayout(grid)
        hbox = QHBoxLayout()
        hbox.addLayout(vbox0)
        w = QWidget()
        vbox = QVBoxLayout(w)
        vbox.addLayout(hbox)
        vbox.addStretch(1)
        vbox.addWidget(self.invoices_label)
        vbox.addWidget(self.invoice_list)
        vbox.setStretchFactor(self.invoice_list, 1000)
        w.searchable_list = self.invoice_list
        return w

    def spend_max(self):
        self.is_max = True
        self.do_update_fee()

    def update_fee(self):
        self.require_fee_update = True

    def get_payto_or_dummy(self):
        r = self.payto_e.get_recipient()
        if r:
            return r
        return self._send_wallet.dummy_address()

    def get_custom_fee_text(self, fee_rate = None):
        if not self.config.has_custom_fee_rate():
            return ""
        else:
            if fee_rate is None: fee_rate = self.config.custom_fee_rate() / 1000.0
            return str(round(fee_rate*100)/100) + " sats/B"

    def get_opreturn_outputs(self, outputs):
        table = self.send_data_list

        file_paths = []
        for row_index in range(table.model().rowCount()):
            item = table.topLevelItem(row_index)
            file_paths.append(item.data(0, Qt.UserRole))
        if len(file_paths):
            data_chunks = []
            for file_path in file_paths:
                with open(file_path, "rb") as f:
                    data_chunks.append(f.read())
            script = (Script() << OP_FALSE << OP_RETURN).push_many(data_chunks)
            return [TxOutput(0, script)]
        return []

    def do_update_fee(self):
        '''Recalculate the fee.  If the fee was manually input, retain it, but
        still build the TX to see if there are enough funds.
        '''
        amount = all if self.is_max else self.amount_e.get_amount()
        if amount is None:
            self.not_enough_funds = False
            self.statusBar().showMessage('')
        else:
            fee = None
            outputs = self.payto_e.get_outputs(self.is_max)
            if not outputs:
                addr = self.get_payto_or_dummy()
                outputs = [TxOutput(amount, addr.to_script())]

            outputs.extend(self.get_opreturn_outputs(outputs))
            try:
                tx = self._send_wallet.make_unsigned_transaction(self.get_coins(self._send_wallet),
                    outputs, self.config, fee)
                self.not_enough_funds = False
            except NotEnoughFunds:
                self.not_enough_funds = True
                return
            except Exception:
                return

            if self.is_max:
                amount = tx.output_value()
                self.amount_e.setAmount(amount)

    def from_list_delete(self, item):
        i = self.from_list.indexOfTopLevelItem(item)
        self.pay_from.pop(i)
        self.redraw_from_list()
        self.update_fee()

    def from_list_menu(self, position):
        item = self.from_list.itemAt(position)
        menu = QMenu()
        menu.addAction(_("Remove"), lambda: self.from_list_delete(item))
        menu.exec_(self.from_list.viewport().mapToGlobal(position))

    def set_pay_from(self, coins):
        self.pay_from = list(coins)
        self.redraw_from_list()

    def redraw_from_list(self):
        self.from_list.clear()
        self.from_label.setHidden(len(self.pay_from) == 0)
        self.from_list.setHidden(len(self.pay_from) == 0)

        def format_utxo(utxo):
            h = utxo.tx_hash
            return '{}...{}:{:d}\t{}'.format(h[0:10], h[-10:],
                                             utxo.out_index, utxo.address)

        for utxo in self.pay_from:
            self.from_list.addTopLevelItem(QTreeWidgetItem(
                [format_utxo(utxo), self.format_amount(utxo.value)]))

        update_fixed_tree_height(self.from_list)

    def get_contact_payto(self, contact_id):
        contact = self.contacts.get_contact(contact_id)
        return contact.label

    def read_send_tab(self):
        isInvoice= False

        if self.payment_request and self.payment_request.has_expired():
            self.show_error(_('Payment request has expired'))
            return
        label = self.message_e.text()

        if self.payment_request:
            isInvoice = True
            outputs = self.payment_request.get_outputs()
        else:
            errors = self.payto_e.get_errors()
            if errors:
                self.show_warning(_("Invalid lines found:") + "\n\n" +
                                  '\n'.join([ _("Line #") + str(x[0]+1) + ": " + x[1]
                                              for x in errors]))
                return
            outputs = self.payto_e.get_outputs(self.is_max)

        outputs.extend(self.get_opreturn_outputs(outputs))

        if not outputs:
            self.show_error(_('No outputs'))
            return

        if any(output.value is None for output in outputs):
            self.show_error(_('Invalid Amount'))
            return
        fee = None
        coins = self.get_coins(self._send_wallet, isInvoice)
        return outputs, fee, label, coins

    def _on_send_data_list_updated(self):
        item_count = self.send_data_list.model().rowCount()

        is_enabled = item_count > 0
        self.send_data_list.setEnabled(is_enabled)
        self.send_data_list.setToolTip(_("Attach a file to include it in the transaction."))
        update_fixed_tree_height(self.send_data_list, maximum_height=80)

    def _do_add_send_attachments(self):
        dialogs.show_named('illegal-files-are-traceable')

        table = self.send_data_list
        file_paths = self.getOpenFileNames(_("Select file(s)"))
        last_item = None
        for file_path in file_paths:
            file_name = os.path.basename(file_path)
            file_size = os.path.getsize(file_path)
            item = QTreeWidgetItem()
            item.setData(0, Qt.UserRole, file_path)
            item.setIcon(0, read_QIcon("icons8-file-512.png"))
            item.setText(1, str(file_size))
            item.setTextAlignment(1, Qt.AlignRight | Qt.AlignVCenter)
            item.setText(2, file_name)

            table.addChild(item)

            # Setting item column widgets only works when the item is added to the table.
            delete_button = QPushButton()
            delete_button.clicked.connect(partial(self._on_delete_attachment, file_path))
            delete_button.setFlat(True)
            delete_button.setCursor(QCursor(Qt.PointingHandCursor))
            delete_button.setIcon(read_QIcon("icons8-trash.svg"))
            table.setItemWidget(item, 3, delete_button)

            last_item = item

        if last_item is not None:
            self._on_send_data_list_updated()
            table.scrollToItem(last_item)

    def _on_delete_attachment(self, file_path, checked=False):
        table = self.send_data_list
        for row_index in range(table.model().rowCount()):
            item = table.topLevelItem(row_index)
            item_file_path = item.data(0, Qt.UserRole)
            if item_file_path == file_path:
                table.takeTopLevelItem(row_index)
                break

    def do_preview(self):
        self.do_send(preview = True)

    def do_send(self, preview = False):
        dialogs.show_named('think-before-sending')

        r = self.read_send_tab()
        if not r:
            return
        outputs, fee, tx_desc, coins = r
        try:
            tx = self._send_wallet.make_unsigned_transaction(coins, outputs, self.config, fee)
        except NotEnoughFunds:
            self.show_message(_("Insufficient funds"))
            return
        except ExcessiveFee:
            self.show_message(_("Your fee is too high.  Max is 50 sat/byte."))
            return
        except Exception as e:
            self.logger.exception("")
            self.show_message(str(e))
            return

        amount = tx.output_value() if self.is_max else sum(output.value for output in outputs)
        fee = tx.get_fee()

        if preview:
            self.show_transaction(tx, tx_desc)
            return

        # confirmation dialog
        msg = [
            _("Amount to be sent") + ": " + self.format_amount_and_units(amount),
            _("Mining fee") + ": " + self.format_amount_and_units(fee),
        ]

        confirm_rate = 2 * self.config.max_fee_rate()

        if fee < (tx.estimated_size()):
            msg.append(_('Warning') + ': ' +
                       _('The fee is less than 1000 sats/kb.  '
                         'It may take a very long time to confirm.'))

        if self.parent_wallet.has_password():
            msg.append("")
            msg.append(_("Enter your password to proceed"))
            password = self.password_dialog('\n'.join(msg))
            if not password:
                return
        else:
            msg.append(_('Proceed?'))
            password = None
            if not self.question('\n'.join(msg)):
                return

        def sign_done(success):
            if success:
                if not tx.is_complete():
                    self.show_transaction(tx)
                    self.do_clear()
                else:
                    self.broadcast_transaction(self._send_wallet, tx, tx_desc)
        self.sign_tx_with_password(tx, sign_done, password)

    @protected
    def sign_tx(self, tx, callback, password, window=None):
        self.sign_tx_with_password(tx, callback, password, window=window)

    def sign_tx_with_password(self, tx, callback, password, window=None):
        '''Sign the transaction in a separate thread.  When done, calls
        the callback with a success code of True or False.
        '''
        def on_done(future):
            try:
                future.result()
            except Exception as exc:
                self.on_exception(exc)
                callback(False)
            else:
                callback(True)

        def sign_tx():
            if self.tx_external_keypairs:
                tx.sign(self.tx_external_keypairs)
            else:
                self._send_wallet.sign_transaction(tx, password)

        window = window or self
        WaitingDialog(window, _('Signing transaction...'), sign_tx, on_done=on_done)

    def broadcast_transaction(self, wallet: Abstract_Wallet, tx: Transaction,
            tx_desc: Optional[str], success_text: Optional[str]=None, window=None) -> Optional[str]:
        if success_text is None:
            success_text = _('Payment sent.')
        window = window or self

        def broadcast_tx():
            # non-GUI thread
            status = False
            msg = "Failed"
            pr = self.payment_request
            if pr:
                if pr.has_expired():
                    self.payment_request = None
                    raise Exception(_("Payment request has expired"))
                # The invoices are contextual to the send tab at this time, and it's selected
                # child wallet, so use the receiving addresses from there.
                refund_address = self._send_wallet.get_receiving_addresses()[0]
                ack_status, ack_msg = pr.send_payment(str(tx), refund_address)
                msg = ack_msg
                if ack_status:
                    self._send_wallet.invoices.set_paid(pr, tx.txid())
                    self._send_wallet.invoices.save()
                    self.payment_request = None
                return
            else:
                result = self.network.broadcast_transaction_and_wait(tx)

<<<<<<< HEAD
                # Success --> StateDispatched
                if result == tx.txid():
                    self.logger.debug(f'broadcast_tx in main_window successful '
                                      f'broadcast for: {result}')
                    self.logger.debug(f'setting transaction to StateDispatched...')
                    #                 f'and removing used utxos from cache...')
                    wallet.set_transaction_state(tx.txid(),
                                                 (TxFlags.StateDispatched | TxFlags.HasByteData))
                    #used_utxo_keys = [(hash_to_hex_str(input.prev_hash),
                    # input.prev_idx) for input in tx.inputs]
                    #wallet._datastore.utxos.remove_utxos_by_key(used_utxo_keys)
=======
                if result == tx.txid():
                    wallet.set_transaction_state(tx.txid(),
                        (TxFlags.StateDispatched | TxFlags.HasByteData))
>>>>>>> b684978e
                return result

        def on_done(future):
            # GUI thread
            try:
                tx_id = future.result()
            except Exception as exception:
                self.logger.info(f'raw server error (untrusted): {exception}')
                reason = broadcast_failure_reason(exception)
                d = UntrustedMessageDialog(
                    window, _("Transaction Broadcast Error"),
                    _("Your transaction was not sent: ") + reason + ".",
                    exception)
                d.exec()
            else:
                if tx_id:
                    if tx_desc is not None and tx.is_complete():
                        self._send_wallet.set_label(tx.txid(), tx_desc)
                    window.show_message(success_text + '\n' + tx_id)
                    self.invoice_list.update()
                    self.do_clear()

        WaitingDialog(window, _('Broadcasting transaction...'), broadcast_tx, on_done=on_done)

    def query_choice(self, msg, choices):
        # Needed by QtHandler for hardware wallets
        dialog = WindowModalDialog(self.top_level_window())
        clayout = ChoicesLayout(msg, choices)
        vbox = QVBoxLayout(dialog)
        vbox.addLayout(clayout.layout())
        vbox.addLayout(Buttons(OkButton(dialog)))
        if not dialog.exec_():
            return None
        return clayout.selected_index()

    def lock_amount(self, b):
        self.amount_e.setFrozen(b)
        self.max_button.setEnabled(not b)

    def prepare_for_payment_request(self):
        self.show_send_tab()
        self.payto_e.is_pr = True
        for e in [self.payto_e, self.amount_e, self.message_e]:
            e.setFrozen(True)
        self.max_button.setDisabled(True)
        self.payto_e.setText(_("please wait..."))
        return True

    def delete_invoice(self, key):
        self._send_wallet.invoices.remove(key)
        self.invoice_list.update()

    def payment_request_ok(self):
        pr = self.payment_request
        key = self._send_wallet.invoices.add(pr)
        status = self._send_wallet.invoices.get_status(key)
        self.invoice_list.update()
        if status == PR_PAID:
            self.show_message("invoice already paid")
            self.do_clear()
            self.payment_request = None
            return
        self.payto_e.is_pr = True
        if not pr.has_expired():
            self.payto_e.set_validated()
        else:
            self.payto_e.set_expired()
        self.payto_e.setText(pr.get_requestor())
        self.amount_e.setText(format_satoshis_plain(pr.get_amount(), app_state.decimal_point))
        self.message_e.setText(pr.get_memo())
        # signal to set fee
        self.amount_e.textEdited.emit("")

    def payment_request_error(self):
        self.show_message(self.payment_request.error)
        self.payment_request = None
        self.do_clear()

    def on_pr(self, request):
        self.payment_request = request
        if self.payment_request.verify(self.contacts):
            self.payment_request_ok_signal.emit()
        else:
            self.payment_request_error_signal.emit()

    def pay_to_URI(self, URI):
        if not URI:
            return
        try:
            out = web.parse_URI(URI, self.on_pr)
        except Exception as e:
            self.show_error(str(e))
            return
        self.show_send_tab()

        payment_url = out.get('r')
        if payment_url:
            self.prepare_for_payment_request()
            return

        address = out.get('address')
        amount = out.get('amount')
        label = out.get('label')
        message = out.get('message')
        # use label as description (not BIP21 compliant)
        if label and not message:
            message = label
        if address:
            self.payto_e.setText(address)
        if message:
            self.message_e.setText(message)
        if amount:
            self.amount_e.setAmount(amount)
            self.amount_e.textEdited.emit("")

    def do_clear(self):
        self.is_max = False
        self.not_enough_funds = False
        self.payment_request = None
        self.payto_e.is_pr = False

        edit_fields = []
        edit_fields.extend(self.send_tab.findChildren(QPlainTextEdit))
        edit_fields.extend(self.send_tab.findChildren(QLineEdit))
        for edit_field in edit_fields:
            edit_field.setText('')
            edit_field.setFrozen(False)

        for tree in self.send_tab.findChildren(QTreeView):
            tree.clear()
        self._on_send_data_list_updated()

        self.max_button.setDisabled(False)
        self.set_pay_from([])
        self.tx_external_keypairs = {}
        self.update_status()

    def set_frozen_state(self, child_wallet: Abstract_Wallet, addrs: Iterable[Address],
            freeze: bool) -> None:
        child_wallet.set_frozen_state(addrs, freeze)
        if self.address_list is not None:
            self.address_list.update_frozen_addresses(addrs, freeze)
        self.utxo_list.update()
        self.update_fee()

    def set_frozen_coin_state(self, child_wallet: Abstract_Wallet, utxos, freeze: bool) -> None:
        child_wallet.set_frozen_coin_state(utxos, freeze)
        self.utxo_list.update()
        self.update_fee()

    def create_coinsplitting_tab(self):
        return CoinSplittingTab(self)

    def create_list_tab(self, l, list_header=None):
        w = QWidget()
        w.searchable_list = l
        vbox = QVBoxLayout()
        w.setLayout(vbox)
        vbox.setContentsMargins(0, 0, 0, 0)
        vbox.setSpacing(0)
        if list_header:
            hbox = QHBoxLayout()
            for b in list_header:
                hbox.addWidget(b)
            hbox.addStretch()
            vbox.addLayout(hbox)
        vbox.addWidget(l)
        return w

    def create_addresses_tab(self):
        from .address_list import AddressList
        self.address_list = l = AddressList(self, self.parent_wallet.get_default_wallet())
        return self.create_list_tab(l)

    def create_utxo_tab(self) -> None:
        from .utxo_list import UTXOList
        self.utxo_list = l = UTXOList(self, self.parent_wallet.get_default_wallet())
        return self.create_list_tab(l)

    def create_contacts_tab(self) -> None:
        self.contact_list = l = ContactList(self._api, self)
        return self.create_list_tab(l)

    def remove_address(self, address: Address) -> None:
        if self.question(_("Do you want to remove {} from your wallet?"
                           .format(address.to_string()))):
            self._addresses_wallet.delete_address(address)
            if self.address_list is not None:
                self.address_list.remove_addresses([ address ])
            self.history_view.update_tx_list()
            self.history_updated_signal.emit()
            self.clear_receive_tab()

    def get_coins(self, child_wallet: Abstract_Wallet, isInvoice = False):
        if self.pay_from:
            return self.pay_from
        else:
            return child_wallet.get_spendable_coins(None, self.config, isInvoice)

    def spend_coins(self, coins):
        self.set_pay_from(coins)
        self.show_send_tab()
        self.update_fee()

    def paytomany(self) -> None:
        self.show_send_tab()
        self.payto_e.paytomany()
        msg = '\n'.join([
            _('Enter a list of outputs in the \'Pay to\' field.'),
            _('One output per line.'),
            _('Format: address, amount'),
            _('You may load a CSV file using the file icon.')
        ])
        self.show_message(msg, title=_('Pay to many'))

    def payto_contacts(self, contact_ids: Iterable[int]):
        paytos = [self.get_contact_payto(contact_id) for contact_id in contact_ids]
        self.show_send_tab()
        if len(paytos) == 1:
            self.payto_e.setText(paytos[0])
            self.amount_e.setFocus()
        else:
            text = "\n".join([payto + ", 0" for payto in paytos])
            self.payto_e.setText(text)
            self.payto_e.setFocus()

    def _on_contacts_changed(self) -> None:
        self.contact_list.update()
        self.history_view.update_tx_list()
        self.history_updated_signal.emit()

    def show_invoice(self, key):
        pr = self._send_wallet.invoices.get(key)
        pr.verify(self.contacts)
        self.show_pr_details(pr)

    def show_pr_details(self, pr):
        key = pr.get_id()
        d = WindowModalDialog(self, _("Invoice"))
        vbox = QVBoxLayout(d)
        grid = QGridLayout()
        grid.addWidget(QLabel(_("Requestor") + ':'), 0, 0)
        grid.addWidget(QLabel(pr.get_requestor()), 0, 1)
        grid.addWidget(QLabel(_("Amount") + ':'), 1, 0)
        outputs_str = '\n'.join(self.format_amount(tx_output.value) + app_state.base_unit() +
                                ' @ ' + tx_output_to_display_text(tx_output)[0]
                                for tx_output in pr.get_outputs())
        grid.addWidget(QLabel(outputs_str), 1, 1)
        expires = pr.get_expiration_date()
        grid.addWidget(QLabel(_("Memo") + ':'), 2, 0)
        grid.addWidget(QLabel(pr.get_memo()), 2, 1)
        grid.addWidget(QLabel(_("Signature") + ':'), 3, 0)
        grid.addWidget(QLabel(pr.get_verify_status()), 3, 1)
        if expires:
            grid.addWidget(QLabel(_("Expires") + ':'), 4, 0)
            grid.addWidget(QLabel(format_time(expires, _("Unknown"))), 4, 1)
        vbox.addLayout(grid)
        def do_export():
            fn = self.getSaveFileName(_("Save invoice to file"), "*.bip270.json")
            if not fn:
                return
            with open(fn, 'w') as f:
                data = f.write(pr.to_json())
            self.show_message(_('Invoice saved as' + ' ' + fn))
        exportButton = EnterButton(_('Save'), do_export)
        def do_delete():
            if self.question(_('Delete invoice?')):
                self._send_wallet.invoices.remove(key)
                self.history_view.update_tx_list()
                self.history_updated_signal.emit()
                self.invoice_list.update()
                d.close()
        deleteButton = EnterButton(_('Delete'), do_delete)
        vbox.addLayout(Buttons(exportButton, deleteButton, CloseButton(d)))
        d.exec_()

    def do_pay_invoice(self, key):
        pr = self._send_wallet.invoices.get(key)
        self.payment_request = pr
        self.prepare_for_payment_request()
        pr.error = None  # this forces verify() to re-run
        if pr.verify(self.contacts):
            self.payment_request_ok()
        else:
            self.payment_request_error()

    def create_console_tab(self):
        from .console import Console
        self.console = console = Console()
        return console

    def update_console(self):
        console = self.console
        console.history = self.config.get("console-history",[])
        console.history_index = len(console.history)

        console.updateNamespace({
            'app': self.app,
            'config': app_state.config,
            'daemon': app_state.daemon,
            'electrumsv': electrumsv,
            'network': self.network,
            'util': util,
            'parent_wallet': self.parent_wallet,
            # For now we'll alias the default wallet as 'wallet'.
            'wallet': self.parent_wallet.get_default_wallet(),
            'window': self,
        })

        c = commands.Commands(self.config, self.parent_wallet, self.network,
                              lambda: self.console.set_json(True))
        methods = {}
        def mkfunc(f, method):
            return lambda *args, **kwargs: f(method, *args, password_getter=self.password_dialog,
                                             **kwargs)
        for m in dir(c):
            if m[0] == '_' or m in ['network', 'parent_wallet', 'config']:
                continue
            methods[m] = mkfunc(c._run, m)

        console.updateNamespace(methods)

    def create_status_bar(self):
        from .status_bar import StatusBar
        self._status_bar = StatusBar(self)
        self.set_status_bar_balance(True)
        self._update_network_status()
        self.setStatusBar(self._status_bar)

    def set_status_bar_balance(self, shown: bool) -> None:
        if shown:
            balance = 0
            for wallet in self.parent_wallet.get_child_wallets():
                c, u, x = wallet.get_balance()
                balance += c
            bsv_status, fiat_status = self.get_amount_and_units(balance)
        else:
            bsv_status, fiat_status = _("Unknown"), None
        self._status_bar.set_balance_status(bsv_status, fiat_status)

    def update_buttons_on_seed(self):
        self.send_button.setVisible(not self._send_wallet.is_watching_only())

    def change_password_dialog(self):
        from .password_dialog import ChangePasswordDialog
        d = ChangePasswordDialog(self, self.parent_wallet)
        ok, password, new_password = d.run()
        if not ok:
            return
        try:
            self.parent_wallet.update_password(password, new_password)
        except Exception as e:
            self.show_error(str(e))
            return
        except:
            self.logger.exception("")
            self.show_error(_('Failed to update password'))
            return
        msg = (_('Password was updated successfully') if new_password
               else _('Password is disabled, this wallet is not protected'))
        self.show_message(msg, title=_("Success"))

    def toggle_search(self):
        self._status_bar.search_box.setHidden(not self._status_bar.search_box.isHidden())
        if not self._status_bar.search_box.isHidden():
            self._status_bar.search_box.setFocus(1)
        else:
            self.do_search('')

    def do_search(self, t):
        tab = self.tabs.currentWidget()
        if hasattr(tab, 'searchable_list'):
            tab.searchable_list.filter(t)

    def show_wallet_information(self):
        pass

    def remove_wallet(self):
        if self.question('\n'.join([
                _('Delete wallet file?'),
                "%s"%self.parent_wallet.get_storage_path(),
                _('If your wallet contains funds, make sure you have saved its seed.')])):
            self._delete_wallet() # pylint: disable=no-value-for-parameter

    @protected
    def _delete_wallet(self, password):
        wallet_path = self.parent_wallet.get_storage_path()
        basename = self.parent_wallet.name()
        app_state.daemon.stop_wallet_at_path(wallet_path)
        self.close()
        os.unlink(wallet_path)
        self.update_recently_visited(wallet_path) # this ensures it's deleted from the menu
        self.show_error("Wallet removed:" + basename)

    def show_qrcode(self, data, title = _("QR code"), parent=None):
        if not data:
            return
        d = QRDialog(data, parent or self, title)
        d.exec_()

    @protected
    def show_private_key(self, wallet: Abstract_Wallet, address, password):
        if not address:
            return
        try:
            pk = wallet.export_private_key(address, password)
        except Exception as e:
            self.logger.exception("")
            self.show_message(str(e))
            return
        d = WindowModalDialog(self, _("Private key"))
        d.setMinimumSize(600, 150)
        vbox = QVBoxLayout()
        vbox.addWidget(QLabel('{}: {}'.format(_("Address"), address)))
        vbox.addWidget(QLabel(_("Private key") + ':'))
        keys_e = ShowQRTextEdit(text=pk)
        keys_e.addCopyButton(self.app)
        vbox.addWidget(keys_e)
        vbox.addWidget(QLabel(_("Redeem Script") + ':'))
        rds_e = ShowQRTextEdit(text=address.to_script_bytes().hex())
        rds_e.addCopyButton(self.app)
        vbox.addWidget(rds_e)
        vbox.addLayout(Buttons(CloseButton(d)))
        d.setLayout(vbox)
        d.exec_()

    msg_sign = _("Signing with an address actually means signing with the corresponding "
                "private key, and verifying with the corresponding public key. The "
                "address you have entered does not have a unique public key, so these "
                "operations cannot be performed.") + '\n\n' + \
               _('The operation is undefined. Not just in ElectrumSV, but in general.')

    @protected
    def do_sign(self, wallet: Abstract_Wallet, address: Address, message, signature, password):
        address  = address.text().strip()
        message = message.toPlainText().strip()
        try:
            addr = address_from_string(address)
        except:
            self.show_message(_('Invalid Bitcoin SV address.'))
            return
        if not isinstance(addr, P2PKH_Address):
            self.show_message(_('Cannot sign messages with this type of address.') + '\n\n' +
                              self.msg_sign)
        if wallet.is_watching_only():
            self.show_message(_('This is a watching-only wallet.'))
            return
        if not wallet.is_mine(addr):
            self.show_message(_('Address not in wallet.'))
            return

        def show_signed_message(sig):
            signature.setText(base64.b64encode(sig).decode('ascii'))
        self.run_in_thread(wallet.sign_message, addr, message, password,
            on_success=show_signed_message)

    def run_in_thread(self, func, *args, on_success=None):
        def _on_done(future):
            try:
                result = future.result()
            except Exception as exc:
                self.on_exception(exc)
            else:
                if on_success:
                    on_success(result)
        return self.app.run_in_thread(func, *args, on_done=_on_done)

    def do_verify(self, address, message, signature):
        try:
            address = address_from_string(address.text().strip()).to_string()
        except:
            self.show_message(_('Invalid Bitcoin SV address.'))
            return
        message = message.toPlainText().strip()
        try:
            # This can throw on invalid base64
            sig = base64.b64decode(signature.toPlainText())
            verified = PublicKey.verify_message_and_address(sig, message, address)
        except:
            verified = False

        if verified:
            self.show_message(_("Signature verified"))
        else:
            self.show_error(_("Wrong signature"))

    def sign_verify_message(self, wallet: Optional[Abstract_Wallet]=None,
            address: Optional[Address]=None) -> None:
        if wallet is None:
            wallet = self.parent_wallet.get_default_wallet()

        d = WindowModalDialog(self, _('Sign/verify Message'))
        d.setMinimumSize(610, 290)

        layout = QGridLayout(d)

        message_e = QTextEdit()
        message_e.setAcceptRichText(False)
        layout.addWidget(QLabel(_('Message')), 1, 0)
        layout.addWidget(message_e, 1, 1)
        layout.setRowStretch(2,3)

        address_e = QLineEdit()
        address_e.setText(address.to_string() if address else '')
        layout.addWidget(QLabel(_('Address')), 2, 0)
        layout.addWidget(address_e, 2, 1)

        signature_e = QTextEdit()
        signature_e.setAcceptRichText(False)
        layout.addWidget(QLabel(_('Signature')), 3, 0)
        layout.addWidget(signature_e, 3, 1)
        layout.setRowStretch(3,1)

        hbox = QHBoxLayout()

        b = QPushButton(_("Sign"))
        def do_sign(checked=False):
            # pylint: disable=no-value-for-parameter
            self.do_sign(wallet, address_e, message_e, signature_e)
        b.clicked.connect(do_sign)
        hbox.addWidget(b)

        b = QPushButton(_("Verify"))
        b.clicked.connect(partial(self.do_verify, address_e, message_e, signature_e))
        hbox.addWidget(b)

        b = QPushButton(_("Close"))
        b.clicked.connect(d.accept)
        hbox.addWidget(b)
        layout.addLayout(hbox, 4, 1)
        d.exec_()

    @protected
    def do_decrypt(self, child_wallet: Abstract_Wallet, message_e, pubkey_e, encrypted_e,
            password) -> None:
        if child_wallet.is_watching_only():
            self.show_message(_('This is a watching-only wallet.'))
            return
        cyphertext = encrypted_e.toPlainText()

        def show_decrypted_message(msg):
            message_e.setText(msg.decode())

        try:
            public_key = PublicKey.from_hex(pubkey_e.text())
        except Exception as e:
            self.logger.exception("")
            self.show_warning(_('Invalid Public key'))
        else:
            self.run_in_thread(child_wallet.decrypt_message, public_key, cyphertext, password,
                               on_success=show_decrypted_message)

    def do_encrypt(self, child_wallet: Abstract_Wallet, message_e, pubkey_e, encrypted_e) -> None:
        message = message_e.toPlainText()
        message = message.encode('utf-8')
        try:
            public_key = PublicKey.from_hex(pubkey_e.text())
        except Exception as e:
            self.logger.exception("")
            self.show_warning(_('Invalid Public key'))
        else:
            encrypted = public_key.encrypt_message_to_base64(message)
            encrypted_e.setText(encrypted)

    def encrypt_message(self, child_wallet: Abstract_Wallet, public_key_str='') -> None:
        d = WindowModalDialog(self, _('Encrypt/decrypt Message'))
        d.setMinimumSize(630, 490)

        layout = QGridLayout(d)

        message_e = QTextEdit()
        message_e.setAcceptRichText(False)
        layout.addWidget(QLabel(_('Message')), 1, 0)
        layout.addWidget(message_e, 1, 1)
        layout.setRowStretch(2,3)

        pubkey_e = QLineEdit()
        layout.addWidget(QLabel(_('Public key')), 2, 0)
        layout.addWidget(pubkey_e, 2, 1)
        pubkey_e.setText(public_key_str)

        encrypted_e = QTextEdit()
        encrypted_e.setAcceptRichText(False)
        layout.addWidget(QLabel(_('Encrypted')), 3, 0)
        layout.addWidget(encrypted_e, 3, 1)
        layout.setRowStretch(3,1)

        hbox = QHBoxLayout()
        b = QPushButton(_("Encrypt"))
        b.clicked.connect(lambda: self.do_encrypt(child_wallet, message_e, pubkey_e, encrypted_e))
        hbox.addWidget(b)

        b = QPushButton(_("Decrypt"))
        def do_decrypt(checked=False):
            # pylint: disable=no-value-for-parameter
            self.do_decrypt(child_wallet, message_e, pubkey_e, encrypted_e)
        b.clicked.connect(do_decrypt)
        hbox.addWidget(b)

        b = QPushButton(_("Close"))
        b.clicked.connect(d.accept)
        hbox.addWidget(b)

        layout.addLayout(hbox, 4, 1)
        d.exec_()

    def password_dialog(self, msg=None, parent=None):
        from .password_dialog import PasswordDialog
        parent = parent or self
        d = PasswordDialog(parent, msg)
        return d.run()

    def tx_from_text(self, txt):
        if not txt:
            return None
        hex_str = tx_from_str(txt)
        tx = Transaction.from_hex(hex_str)
        for wallet in self.parent_wallet.get_child_wallets():
            my_coins = wallet.get_spendable_coins(None, self.config)
            my_outpoints = [coin.key() for coin in my_coins]
            for txin in tx.inputs:
                outpoint = (txin.prev_hash, txin.prev_idx)
                if outpoint in my_outpoints:
                    my_index = my_outpoints.index(outpoint)
                    txin.value = my_coins[my_index].value
        return tx

    def read_tx_from_qrcode(self):
        data = qrscanner.scan_barcode(self.config.get_video_device())
        if not data:
            return
        # if the user scanned a bitcoin URI
        if web.is_URI(data):
            self.pay_to_URI(data)
            return
        # else if the user scanned an offline signed tx
        data = bh2u(bitcoin.base_decode(data, length=None, base=43))
        return self.tx_from_text(data)

    def read_tx_from_file(self):
        fileName = self.getOpenFileName(_("Select your transaction file"), "*.txn")
        if not fileName:
            return
        with open(fileName, "r") as f:
            file_content = f.read()
        tx_file_dict = json.loads(file_content.strip())
        return self.tx_from_text(file_content)

    def do_process_from_qrcode(self):
        try:
            tx = self.read_tx_from_qrcode()
            if tx:
                self.show_transaction(tx)
        except Exception as reason:
            self.logger.exception(reason)
            self.show_critical(_("ElectrumSV was unable to read the transaction:") +
                               "\n" + str(reason))

    def do_process_from_text(self):
        text = text_dialog(self, _('Input raw transaction'), _("Transaction:"),
                           _("Load transaction"))
        try:
            tx = self.tx_from_text(text)
            if tx:
                self.show_transaction(tx)
        except Exception as reason:
            self.logger.exception(reason)
            self.show_critical(_("ElectrumSV was unable to read the transaction:") +
                               "\n" + str(reason))

    def do_process_from_file(self):
        try:
            tx = self.read_tx_from_file()
            if tx:
                self.show_transaction(tx)
        except Exception as reason:
            self.logger.exception(reason)
            self.show_critical(_("ElectrumSV was unable to read the transaction:") +
                               "\n" + str(reason))

    def do_process_from_txid(self):
        from electrumsv import transaction
        prompt = _('Enter the transaction ID:') + '\u2001' * 30   # em quad
        txid, ok = QInputDialog.getText(self, _('Lookup transaction'), prompt)
        if ok and txid:
            txid = str(txid).strip()
            try:
                hex_str = self.network.request_and_wait('blockchain.transaction.get', [txid])
            except Exception as exc:
                d = UntrustedMessageDialog(
                    self, _("Transaction Lookup Error"),
                    _("The server was unable to locate the transaction you specified."),
                    exc)
                d.exec()
                return
            tx = transaction.Transaction.from_hex(hex_str)
            self.show_transaction(tx)

    def do_import_labels(self, wallet_id: int) -> None:
        wallet = self.parent_wallet.get_wallet_for_account(wallet_id)

        labelsFile = self.getOpenFileName(_("Open labels file"), "*.json")
        if not labelsFile: return

        try:
            with open(labelsFile, 'r') as f:
                data = f.read()
            updates = json.loads(data).items()
            for key, value in updates:
                wallet.set_label(key, value)
            self.show_message(_("Your labels were imported from") + " '%s'" % str(labelsFile))
        except (IOError, os.error) as reason:
            self.show_critical(_("ElectrumSV was unable to import your labels.") + "\n" +
                               str(reason))

        if self.address_list is not None:
            self.address_list.update_labels(wallet, list(updates))

        self.history_view.update_tx_list()
        self.history_updated_signal.emit()

    def do_export_labels(self, wallet_id: int) -> None:
        wallet = self.parent_wallet.get_wallet_for_account(wallet_id)

        try:
            file_name = self.getSaveFileName(_("Select file to save your labels"),
                                            'electrumsv_labels.json', "*.json")
            if file_name:
                with open(file_name, 'w+') as f:
                    json.dump(wallet.labels, f, indent=4, sort_keys=True)
                self.show_message(_("Your labels were exported to") + " '%s'" % str(file_name))
        except (IOError, os.error) as reason:
            self.show_critical(_("ElectrumSV was unable to export your labels.") + "\n" +
                               str(reason))

    def export_history_dialog(self) -> None:
        d = WindowModalDialog(self, _('Export History'))
        d.setMinimumSize(400, 200)
        vbox = QVBoxLayout(d)
        defaultname = os.path.expanduser('~/electrumsv-history.csv')
        select_msg = _('Select file to export your wallet transactions to')
        hbox, filename_e, csv_button = filename_field(self.config, defaultname, select_msg)
        vbox.addLayout(hbox)
        vbox.addStretch(1)
        hbox = Buttons(CancelButton(d), OkButton(d, _('Export')))
        vbox.addLayout(hbox)
        self.update()
        if not d.exec_():
            return
        filename = filename_e.text()
        if not filename:
            return
        # TODO: ACCOUNTS: This should be a per-account option, as well as a generic option
        # for what is viewed in the history list (when moving to multi-accounts).
        wallet = self.parent_wallet.get_default_wallet()
        try:
            self.do_export_history(wallet, filename, csv_button.isChecked())
        except (IOError, os.error) as reason:
            export_error_label = _("ElectrumSV was unable to produce a transaction export.")
            self.show_critical(export_error_label + "\n" + str(reason),
                               title=_("Unable to export history"))
            return
        self.show_message(_("Your wallet history has been successfully exported."))

    def do_export_history(self, wallet: Abstract_Wallet, fileName: str, is_csv: bool) -> None:
        history = wallet.export_history()
        lines = []
        for item in history:
            if is_csv:
                lines.append([item['txid'], item.get('label', ''),
                              item['confirmations'], item['value'], item['date']])
            else:
                lines.append(item)

        with open(fileName, "w+") as f:
            if is_csv:
                transaction = csv.writer(f, lineterminator='\n')
                transaction.writerow(["transaction_hash", "label", "confirmations",
                                      "value", "timestamp"])
                for line in lines:
                    transaction.writerow(line)
            else:
                f.write(json.dumps(lines, indent=4))

    def sweep_key_dialog(self, wallet_id: int) -> None:
        wallet = self.parent_wallet.get_wallet_for_account(wallet_id)
        addresses = wallet.get_unused_addresses()
        if not addresses:
            try:
                addresses = wallet.get_receiving_addresses()
            except AttributeError:
                addresses = wallet.get_addresses()
        if not addresses:
            self.show_warning(_('Wallet has no address to sweep to'))
            return

        d = WindowModalDialog(self, title=_('Sweep private keys'))
        d.setMinimumSize(600, 300)

        vbox = QVBoxLayout(d)
        vbox.addWidget(QLabel(_("Enter private keys:")))

        keys_e = ScanQRTextEdit(allow_multi=True)
        keys_e.setTabChangesFocus(True)
        vbox.addWidget(keys_e)

        h, addr_combo = address_combo(addresses)
        vbox.addLayout(h)

        vbox.addStretch(1)
        sweep_button = OkButton(d, _('Sweep'))
        vbox.addLayout(Buttons(CancelButton(d), sweep_button))

        def get_address_text():
            return addr_combo.currentText()

        def get_priv_keys():
            return keystore.get_private_keys(keys_e.toPlainText())

        def enable_sweep():
            sweep_button.setEnabled(bool(get_address_text()
                                         and get_priv_keys()))

        keys_e.textChanged.connect(enable_sweep)
        enable_sweep()
        if not d.exec_():
            return

        try:
            self.do_clear()
            coins, keypairs = sweep_preparations(get_priv_keys(), self.network.get_utxos)
            self.tx_external_keypairs = keypairs
            self.payto_e.setText(get_address_text())
            self.spend_coins(coins)
            self.spend_max()
        except Exception as e:
            self.show_message(str(e))
            return
        self.payto_e.setFrozen(True)
        self.amount_e.setFrozen(True)
        self.warn_if_watching_only(wallet)

    def _do_import(self, title, msg, func):
        text = text_dialog(self, title, msg + ' :', _('Import'),
                           allow_multi=True)
        if not text:
            return
        bad = []
        good = []
        for key in str(text).split():
            try:
                addr = func(key)
                good.append(addr)
            except Exception as e:
                bad.append(key)
                continue
        if good:
            self.show_message(_("The following addresses were added") + ':\n' +
                '\n'.join(address.to_string() for address in good))
        if bad:
            self.show_critical(_("The following inputs could not be imported") +
                               ':\n'+ '\n'.join(bad))
        self.history_view.update_tx_list()
        self.history_updated_signal.emit()

    #
    # Preferences dialog and its signals.
    #
    def on_num_zeros_changed(self):
        self.history_view.update_tx_list()
        self.history_updated_signal.emit()

    def on_fiat_ccy_changed(self):
        '''Called when the user changes fiat currency in preferences.'''
        b = app_state.fx and app_state.fx.is_enabled()
        self.fiat_send_e.setVisible(b)
        self.fiat_receive_e.setVisible(b)
        self.history_view.update_tx_headers()
        self.history_view.update_tx_list()
        self.history_updated_signal.emit()
        self.update_status()

    def on_base_unit_changed(self):
        edits = self.amount_e, self.receive_amount_e
        amounts = [edit.get_amount() for edit in edits]
        self.history_view.update_tx_list()
        self.history_updated_signal.emit()
        self.request_list.update()
        for edit, amount in zip(edits, amounts):
            edit.setAmount(amount)
        self.update_status()
        for tx_dialog in self.tx_dialogs:
            tx_dialog.update()

    # App event broadcast to all wallet windows.
    def on_fiat_history_changed(self):
        self.history_view.update_tx_headers()

    # App event broadcast to all wallet windows.
    def on_fiat_balance_changed(self):
        pass

    def preferences_dialog(self):
        dialog = PreferencesDialog(self.parent_wallet)
        dialog.exec_()

    def ok_to_close(self):
        # Close our tx dialogs; return False if any cannot be closed
        for tx_dialog in list(self.tx_dialogs):
            if not tx_dialog.close():
                return False
        return True

    def closeEvent(self, event):
        if self.ok_to_close():
            # It seems in some rare cases this closeEvent() is called twice
            if not self.cleaned_up:
                self.clean_up()
                self.cleaned_up = True
            event.accept()
        else:
            event.ignore()

    def clean_up(self):
        if self.network:
            self.network.unregister_callback(self.on_network)

        if self.tx_notify_timer:
            self.tx_notify_timer.stop()
            self.tx_notify_timer = None

        self.network_status_task.cancel()

        for task in self._monitor_wallet_network_status_tasks:
            task.cancel()

        # We catch these errors with the understanding that there is no recovery at
        # this point, given user has likely performed an action we cannot recover
        # cleanly from.  So we attempt to exit as cleanly as possible.
        try:
            self.config.set_key("is_maximized", self.isMaximized())
            self.config.set_key("console-history", self.console.history[-50:], True)
        except (OSError, PermissionError):
            self.logger.exception("unable to write to config (directory removed?)")

        if not self.isMaximized():
            try:
                g = self.geometry()
                self.parent_wallet.get_storage().put(
                    "winpos-qt", [g.left(),g.top(),g.width(),g.height()])
            except (OSError, PermissionError):
                self.logger.exception("unable to write to wallet storage (directory removed?)")

        # Should be no side-effects in this function relating to file access past this point.
        if self.qr_window:
            self.qr_window.close()

        if self.address_list:
            self.address_list.clean_up()

        for wallet in self.parent_wallet.get_child_wallets():
            for keystore in wallet.get_keystores():
                if isinstance(keystore, Hardware_KeyStore):
                    app_state.device_manager.unpair_xpub(keystore.xpub)
            self.logger.debug(f'closing wallet {self.parent_wallet.get_storage_path()}')

        self.app.timer.timeout.disconnect(self.timer_actions)
        self.app.close_window(self)

    def cpfp(self, wallet: Abstract_Wallet, parent_tx: Transaction, new_tx: Transaction) -> None:
        total_size = parent_tx.estimated_size() + new_tx.estimated_size()
        d = WindowModalDialog(self, _('Child Pays for Parent'))
        vbox = QVBoxLayout(d)
        msg = (
            "A CPFP is a transaction that sends an unconfirmed output back to "
            "yourself, with a high fee. The goal is to have miners confirm "
            "the parent transaction in order to get the fee attached to the "
            "child transaction.")
        vbox.addWidget(WWLabel(_(msg)))
        msg2 = ("The proposed fee is computed using your "
            "fee/kB settings, applied to the total size of both child and "
            "parent transactions. After you broadcast a CPFP transaction, "
            "it is normal to see a new unconfirmed transaction in your history.")
        vbox.addWidget(WWLabel(_(msg2)))
        grid = QGridLayout()
        grid.addWidget(QLabel(_('Total size') + ':'), 0, 0)
        grid.addWidget(QLabel('%d bytes'% total_size), 0, 1)
        max_fee = new_tx.output_value()
        grid.addWidget(QLabel(_('Input amount') + ':'), 1, 0)
        grid.addWidget(QLabel(self.format_amount(max_fee) + ' ' + app_state.base_unit()), 1, 1)
        output_amount = QLabel('')
        grid.addWidget(QLabel(_('Output amount') + ':'), 2, 0)
        grid.addWidget(output_amount, 2, 1)
        fee_e = BTCAmountEdit()
        def f(x):
            a = max_fee - fee_e.get_amount()
            output_amount.setText((self.format_amount(a) + ' ' + app_state.base_unit())
                                  if a else '')
        fee_e.textChanged.connect(f)
        fee = self.config.fee_per_kb() * total_size / 1000
        fee_e.setAmount(fee)
        grid.addWidget(QLabel(_('Fee' + ':')), 3, 0)
        grid.addWidget(fee_e, 3, 1)
        vbox.addLayout(grid)
        vbox.addLayout(Buttons(CancelButton(d), OkButton(d)))
        if not d.exec_():
            return
        fee = fee_e.get_amount()
        if fee > max_fee:
            self.show_error(_('Max fee exceeded'))
            return
        new_tx = wallet.cpfp(parent_tx, fee)
        if new_tx is None:
            self.show_error(_('CPFP no longer valid'))
            return
        self.show_transaction(new_tx)<|MERGE_RESOLUTION|>--- conflicted
+++ resolved
@@ -1698,23 +1698,9 @@
             else:
                 result = self.network.broadcast_transaction_and_wait(tx)
 
-<<<<<<< HEAD
-                # Success --> StateDispatched
-                if result == tx.txid():
-                    self.logger.debug(f'broadcast_tx in main_window successful '
-                                      f'broadcast for: {result}')
-                    self.logger.debug(f'setting transaction to StateDispatched...')
-                    #                 f'and removing used utxos from cache...')
-                    wallet.set_transaction_state(tx.txid(),
-                                                 (TxFlags.StateDispatched | TxFlags.HasByteData))
-                    #used_utxo_keys = [(hash_to_hex_str(input.prev_hash),
-                    # input.prev_idx) for input in tx.inputs]
-                    #wallet._datastore.utxos.remove_utxos_by_key(used_utxo_keys)
-=======
                 if result == tx.txid():
                     wallet.set_transaction_state(tx.txid(),
                         (TxFlags.StateDispatched | TxFlags.HasByteData))
->>>>>>> b684978e
                 return result
 
         def on_done(future):
